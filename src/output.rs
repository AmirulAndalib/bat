use std::io::{self, Write};
#[cfg(feature = "paging")]
use std::process::Child;

use crate::error::*;
#[cfg(feature = "paging")]
use crate::less::retrieve_less_version;
#[cfg(feature = "paging")]
use crate::paging::PagingMode;
#[cfg(feature = "paging")]
use crate::wrapping::WrappingMode;

#[cfg(feature = "paging")]
#[derive(Debug, PartialEq)]
enum SingleScreenAction {
    Quit,
    Nothing,
}

#[derive(Debug)]
pub enum OutputType {
    #[cfg(feature = "paging")]
    Pager(Child),
    Stdout(io::Stdout),
}

impl OutputType {
    #[cfg(feature = "paging")]
    pub fn from_mode(
        paging_mode: PagingMode,
        wrapping_mode: WrappingMode,
        pager: Option<&str>,
    ) -> Result<Self> {
        use self::PagingMode::*;
        Ok(match paging_mode {
            Always => OutputType::try_pager(SingleScreenAction::Nothing, wrapping_mode, pager)?,
            QuitIfOneScreen => {
                OutputType::try_pager(SingleScreenAction::Quit, wrapping_mode, pager)?
            }
            _ => OutputType::stdout(),
        })
    }

    /// Try to launch the pager. Fall back to stdout in case of errors.
    #[cfg(feature = "paging")]
    fn try_pager(
        single_screen_action: SingleScreenAction,
        wrapping_mode: WrappingMode,
        pager_from_config: Option<&str>,
    ) -> Result<Self> {
        use crate::pager::{self, PagerKind, PagerSource};
        use std::process::{Command, Stdio};

        let pager_opt =
            pager::get_pager(pager_from_config).chain_err(|| "Could not parse pager command.")?;

        let pager = match pager_opt {
            Some(pager) => pager,
            None => return Ok(OutputType::stdout()),
        };

        if pager.kind == PagerKind::Bat {
            return Err(ErrorKind::InvalidPagerValueBat.into());
        }

        let mut p = Command::new(pager.bin);
        let args = pager.args;

        if pager.kind == PagerKind::Less {
            // less needs to be called with the '-R' option in order to properly interpret the
            // ANSI color sequences printed by bat. If someone has set PAGER="less -F", we
            // therefore need to overwrite the arguments and add '-R'.
            //
            // We only do this for PAGER (as it is not specific to 'bat'), not for BAT_PAGER
            // or bats '--pager' command line option.
            let replace_arguments_to_less = pager.source == PagerSource::PagerEnvVar;

            if args.is_empty() || replace_arguments_to_less {
                p.arg("--RAW-CONTROL-CHARS");
                if single_screen_action == SingleScreenAction::Quit {
                    p.arg("--quit-if-one-screen");
                }

                if wrapping_mode == WrappingMode::NoWrapping {
                    p.arg("--chop-long-lines");
                }

<<<<<<< HEAD
                // Passing '--no-init' fixes a bug with '--quit-if-one-screen' in older
                // versions of 'less'. Unfortunately, it also breaks mouse-wheel support.
                //
                // See: http://www.greenwoodsoftware.com/less/news.530.html
                //
                // For newer versions (530 or 558 on Windows), we omit '--no-init' as it
                // is not needed anymore.
                match retrieve_less_version() {
                    None => {
                        p.arg("--no-init");
                    }
                    Some(version) if (version < 530 || (cfg!(windows) && version < 558)) => {
                        p.arg("--no-init");
=======
                let is_less = pager_path.file_stem() == Some(&OsString::from("less"));

                let mut process = if is_less {
                    let mut p = Command::new(&pager_path);
                    if args.is_empty() || replace_arguments_to_less {
                        p.arg("--RAW-CONTROL-CHARS");
                        if single_screen_action == SingleScreenAction::Quit {
                            p.arg("--quit-if-one-screen");
                        }

                        if wrapping_mode == WrappingMode::NoWrapping(true) {
                            p.arg("--chop-long-lines");
                        }

                        // Passing '--no-init' fixes a bug with '--quit-if-one-screen' in older
                        // versions of 'less'. Unfortunately, it also breaks mouse-wheel support.
                        //
                        // See: http://www.greenwoodsoftware.com/less/news.530.html
                        //
                        // For newer versions (530 or 558 on Windows), we omit '--no-init' as it
                        // is not needed anymore.
                        match retrieve_less_version() {
                            None => {
                                p.arg("--no-init");
                            }
                            Some(version)
                                if (version < 530 || (cfg!(windows) && version < 558)) =>
                            {
                                p.arg("--no-init");
                            }
                            _ => {}
                        }
                    } else {
                        p.args(args);
>>>>>>> e3b11423
                    }
                    _ => {}
                }
            } else {
                p.args(args);
            }
            p.env("LESSCHARSET", "UTF-8");
        } else {
            p.args(args);
        };

        Ok(p.stdin(Stdio::piped())
            .spawn()
            .map(OutputType::Pager)
            .unwrap_or_else(|_| OutputType::stdout()))
    }

    pub(crate) fn stdout() -> Self {
        OutputType::Stdout(io::stdout())
    }

    #[cfg(feature = "paging")]
    pub(crate) fn is_pager(&self) -> bool {
        matches!(self, OutputType::Pager(_))
    }

    #[cfg(not(feature = "paging"))]
    pub(crate) fn is_pager(&self) -> bool {
        false
    }

    pub fn handle(&mut self) -> Result<&mut dyn Write> {
        Ok(match *self {
            #[cfg(feature = "paging")]
            OutputType::Pager(ref mut command) => command
                .stdin
                .as_mut()
                .chain_err(|| "Could not open stdin for pager")?,
            OutputType::Stdout(ref mut handle) => handle,
        })
    }
}

#[cfg(feature = "paging")]
impl Drop for OutputType {
    fn drop(&mut self) {
        if let OutputType::Pager(ref mut command) = *self {
            let _ = command.wait();
        }
    }
}<|MERGE_RESOLUTION|>--- conflicted
+++ resolved
@@ -81,11 +81,10 @@
                     p.arg("--quit-if-one-screen");
                 }
 
-                if wrapping_mode == WrappingMode::NoWrapping {
+                if wrapping_mode == WrappingMode::NoWrapping(true) {
                     p.arg("--chop-long-lines");
                 }
 
-<<<<<<< HEAD
                 // Passing '--no-init' fixes a bug with '--quit-if-one-screen' in older
                 // versions of 'less'. Unfortunately, it also breaks mouse-wheel support.
                 //
@@ -99,42 +98,6 @@
                     }
                     Some(version) if (version < 530 || (cfg!(windows) && version < 558)) => {
                         p.arg("--no-init");
-=======
-                let is_less = pager_path.file_stem() == Some(&OsString::from("less"));
-
-                let mut process = if is_less {
-                    let mut p = Command::new(&pager_path);
-                    if args.is_empty() || replace_arguments_to_less {
-                        p.arg("--RAW-CONTROL-CHARS");
-                        if single_screen_action == SingleScreenAction::Quit {
-                            p.arg("--quit-if-one-screen");
-                        }
-
-                        if wrapping_mode == WrappingMode::NoWrapping(true) {
-                            p.arg("--chop-long-lines");
-                        }
-
-                        // Passing '--no-init' fixes a bug with '--quit-if-one-screen' in older
-                        // versions of 'less'. Unfortunately, it also breaks mouse-wheel support.
-                        //
-                        // See: http://www.greenwoodsoftware.com/less/news.530.html
-                        //
-                        // For newer versions (530 or 558 on Windows), we omit '--no-init' as it
-                        // is not needed anymore.
-                        match retrieve_less_version() {
-                            None => {
-                                p.arg("--no-init");
-                            }
-                            Some(version)
-                                if (version < 530 || (cfg!(windows) && version < 558)) =>
-                            {
-                                p.arg("--no-init");
-                            }
-                            _ => {}
-                        }
-                    } else {
-                        p.args(args);
->>>>>>> e3b11423
                     }
                     _ => {}
                 }
