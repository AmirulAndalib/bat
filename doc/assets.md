## Adding new builtin languages for syntax highlighting

Should you find that a particular syntax is not available within `bat` and think it should be included in `bat` by default, you can follow the instructions outlined below.

`bat` uses the excellent [syntect](https://github.com/trishume/syntect) library to highlight source
code. As a basis, syntect uses [Sublime Text](https://www.sublimetext.com/) syntax definitions
in the `.sublime-syntax` format.

**Important:** Before proceeding, verify that the syntax you wish to add meets the [criteria for inclusion](#Criteria-for-inclusion-of-new-syntaxes).

1. Find a Sublime Text syntax for the given language, preferably in a separate Git repository
   which can be included as a submodule (under `assets/syntaxes`) using
   `git submodule add <https github link> ./assets/syntaxes/02_Extra/<repo name>`, replacing
   the contents of the angle brackets as appropriate.

2. If the Sublime Text syntax is only available as a `.tmLanguage` file, open the file in
   Sublime Text and convert it to a `.sublime-syntax` file via *Tools* -> *Developer* ->
   *New Syntax from XXX.tmLanguage...*. Save the new file in the `assets/syntaxes` folder.

3. Run the `assets/create.sh` script. It calls `bat cache --build` to parse all available
   `.sublime-syntax` files and serialize them to a `syntaxes.bin` file.

4. Re-compile `bat`. At compilation time, the `syntaxes.bin` file will be stored inside the
   `bat` binary.

5. Use `bat --list-languages` to check if the new languages are available.

6. Add a syntax test for the new language. See [below](#Syntax-tests) for details.

7. If you send a pull request with your changes, please do *not* include the changed `syntaxes.bin`
   file. A new binary cache file will be created once before every new release of `bat`. This
   avoids bloating the repository size unnecessarily.

### Syntax tests

`bat` has a set of syntax highlighting regression tests in `tests/syntax-tests`. The main idea is
make sure that we do not run into issues we had in the past where either (1) syntax highlighting
for some language is suddenly not working anymore or (2) `bat` suddenly crashes for some input (due
to `regex` incompatibilities between `syntect` and Sublime Text).

In order to add a new test file, please follow these steps (let's take "Ruby" as an example):

1. Make sure that you are running the **latest version of `bat`** and that `bat` is available on
   the path. If you are creating a syntax test for a new builtin syntax (see above), make sure that
   your version of `bat` already has the new syntax builtin.
2. Find an example Ruby source file or write one yourself. If possible, the file should aim to be
   "comprehensive" (i.e. include a lot of the possible syntax), but this is not strictly necessary.
   A simple file is better than none at all. Also, the files shouldn't be gigantic.
3. Save the file in `tests/syntax-tests/source/Ruby` (adapt for your language). The file name could
   be `test.rb` (adapt extension) but can also be adapted if that is necessary in order for `bat` to
   highlight it correctly (e.g. `Makefile`).
4. If you have copied the file from somewhere else, please make sure that the file *may* be copied
   under the respective license and that the license is compatible with `bat`s license. If it
   requires attribution, please add a `LICENSE.md` in the same folder with a text like this:
    ```
    The `test.rb` file has been added from [enter source here] under the following license:

    [add license text here]
    ```
5. Go to `tests/syntax-tests` and run the `update.sh` Bash script. A new file should be generated
   in the `highlighted` folder (e.g. `highlighted/Ruby/test.rb`).
6. Use `cat` or `bat --language=txt` to display the content of this file and make sure that the
   syntax highlighting looks correct.
7. `git add` the new files in the `source` folder as well as the autogenerated files in the
   `highlighted` folder.

### Troubleshooting

Make sure that the local cache does not interfere with the internally stored syntaxes and
themes (`bat cache --clear`).

## Criteria for inclusion of new syntaxes

* More than 10,000 downloads at [Package Control](https://packagecontrol.io)

### Manual modifications

The following files have been manually modified after converting from a `.tmLanguage` file:

* `Apache.sublime_syntax`=> removed `conf` and `CONF` file types.
* `Dart.sublime-syntax` => removed `#regex.dart` include.
<<<<<<< HEAD
* `DotENV.sublime-syntax` => added `.env.template`, `env` and `env.*` file types ([upstream PR](https://github.com/zaynali53/DotENV/pull/17)).
* `INI.sublime-syntax` => added `.hgrc`, `hgrc`, and `desktop` file types and support for comments after section headers.
=======
* `INI.sublime-syntax` => added `.coveragerc`, `.pylintrc`, `.gitlint`, `.hgrc`, `hgrc`, and `desktop` file types and support for comments after section headers.
>>>>>>> c3347c6b
* `Org mode.sublime-syntax` => removed `task` file type.
* `Robot.sublime_syntax` => changed name to "Robot Framework", added `.resource` extension.
* `SML.sublime_syntax` => removed `ml` file type.

### Non-submodule additions

* `Assembly (x86_64)` has been manually added from https://github.com/13xforever/x86-assembly-textmate-bundle due to `git clone` recursion problems
* `Nim.sublime-syntax` has been added manually from https://github.com/getzola/zola/blob/master/sublime_syntaxes/Nim.sublime-syntax as there was no suitable Git repository for it. The original syntax seems to originate from https://github.com/Varriount/NimLime
* `Rego.sublime-syntax` has been added manually from https://github.com/open-policy-agent/opa/blob/master/misc/syntax/sublime/rego.sublime-syntax
   as it is not kept in a standalone repository. The file is generated from
   https://github.com/open-policy-agent/opa/blob/master/misc/syntax/textmate/Rego.tmLanguage
* `SML.sublime_syntax` has been added manually from
   https://github.com/seanjames777/SML-Language-Definitiona as it is not
   kept in a standalone repository. The file generated is from
   https://github.com/seanjames777/SML-Language-Definition/blob/master/sml.tmLanguage
* `Cabal.sublime_syntax` has been added manually from
  https://github.com/SublimeHaskell/SublimeHaskell/ - we don't want to include the whole submodule because it includes other syntaxes ("Haskell improved") as well.
* `Lean.sublime-syntax` has been added manually from https://github.com/leanprover/vscode-lean/blob/master/syntaxes/lean.json via conversion.<|MERGE_RESOLUTION|>--- conflicted
+++ resolved
@@ -79,12 +79,8 @@
 
 * `Apache.sublime_syntax`=> removed `conf` and `CONF` file types.
 * `Dart.sublime-syntax` => removed `#regex.dart` include.
-<<<<<<< HEAD
 * `DotENV.sublime-syntax` => added `.env.template`, `env` and `env.*` file types ([upstream PR](https://github.com/zaynali53/DotENV/pull/17)).
-* `INI.sublime-syntax` => added `.hgrc`, `hgrc`, and `desktop` file types and support for comments after section headers.
-=======
 * `INI.sublime-syntax` => added `.coveragerc`, `.pylintrc`, `.gitlint`, `.hgrc`, `hgrc`, and `desktop` file types and support for comments after section headers.
->>>>>>> c3347c6b
 * `Org mode.sublime-syntax` => removed `task` file type.
 * `Robot.sublime_syntax` => changed name to "Robot Framework", added `.resource` extension.
 * `SML.sublime_syntax` => removed `ml` file type.
