--- conflicted
+++ resolved
@@ -99,8 +99,7 @@
 nix = { version = "0.26.4", default-features = false, features = ["term"] }
 
 [build-dependencies]
-<<<<<<< HEAD
-anyhow = "1.0.75"
+anyhow = "1.0.78"
 indexmap = { version = "2.1.0", features = ["serde"] }
 itertools = "0.11.0"
 once_cell = "1.18"
@@ -109,9 +108,6 @@
 serde_with = { version = "3.4.0", default-features = false, features = ["macros"] }
 toml = { version = "0.8.6", features = ["preserve_order"] }
 walkdir = "2.4"
-=======
-anyhow = "1.0.78"
->>>>>>> 98a2b6bc
 
 [build-dependencies.clap]
 version = "4.4.12"
