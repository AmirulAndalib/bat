# unreleased

## Features
- Add build for windows/ARM64 platform. #3190 (@alcroito)

- Add paging to `--list-themes`, see PR #3239 (@einfachIrgendwer0815)
- Support negative relative line ranges, e.g. `bat -r :-10` / `bat -r='-10:'`, see #3068 (@ajesipow)
- Support context in line ranges, e.g. `bat -r 30::5` /  `bat -r 30:40:5`, see #3345 (@cavanaug)
- Add built-in 'minus' pager, e.g. `bat --pager=builtin` see PR #3402 (@academician)

## Bugfixes

- Fix UTF-8 BOM not being stripped for syntax detection, see #3314 (@krikera)
- Fix `BAT_THEME_DARK` and `BAT_THEME_LIGHT` being ignored, see issue #3171 and PR #3168 (@bash)
- Prevent `--list-themes` from outputting default theme info to stdout when it is piped, see #3189 (@einfachIrgendwer0815)
- Rename some submodules to fix Dependabot submodule updates, see issue #3198 and PR #3201 (@victor-gp)
- Make highlight tests fail when new syntaxes don't have fixtures PR #3255 (@dan-hipschman)
- Fix crash for multibyte characters in file path, see issue #3230 and PR #3245 (@HSM95)
- Add missing mappings for various bash/zsh files, see PR #3262 (@AdamGaskins)
- Send all bat errors to stderr by default, see #3336 (@JerryImMouse)
- Make --map-syntax target case insensitive to match --language, see #3206 (@keith-hall)
- Correctly determine the end of the line in UTF16LE/BE input #3369 (@keith-hall)
- `--style=changes` no longer prints a two-space indent when the file is unmodified, see issue #2710 and PR #3406 (@jyn514)

## Other

- Update base16 README links to community driven base16 work #2871 (@JamyGolden)
- Work around build failures when building `bat` from vendored sources #3179 (@dtolnay)
- CICD: Stop building for x86_64-pc-windows-gnu which fails #3261 (Enselic)
- CICD:  CICD: replace windows-2019 runners with windows-2025 #3339 (@cyqsimon)
- Build script: replace string-based codegen with quote-based codegen #3340 (@cyqsimon)
- Improve code coverage of `--list-languages` parameter #2942 (@sblondon)
- Only start offload worker thread when there's more than 1 core #2956 (@cyqsimon)
- Update terminal-colorsaurus (the library used for dark/light detection) to 1.0, see #3347 (@bash)
- Update console dependency to 0.16, see #3351 (@musicinmybrain)
- Fixed some typos #3244 (@ssbarnea)
- Update onig_sys dependency to 69.9.1 to fix a gcc build failure #3400 (@CosmicHorrorDev)

## Syntaxes

- Add syntax mapping for `paru` configuration files #3182 (@cyqsimon)
- Add support for [Idris 2 programming language](https://www.idris-lang.org/) #3150 (@buzden)
- Add syntax mapping for `nix`'s '`flake.lock` lockfiles #3196 (@odilf)
- Improvements to CSV/TSV highlighting, with autodetection of delimiter and support for TSV files, see #3186 (@keith-
- Improve (Sys)log error highlighting, see #3205 (@keith-hall)
- Map `ndjson` extension to JSON syntax, see #3209 (@keith-hall)
- Map files with `csproj`, `vbproj`, `props` and `targets` extensions to XML syntax, see #3213 (@keith-hall)
- Add debsources syntax to highlight `/etc/apt/sources.list` files, see #3215 (@keith-hall)
- Add syntax definition and test file for GDScript highlighting, see #3236 (@chetanjangir0)
- Add syntax test file for Odin highlighting, see #3241 (@chetanjangir0)
- Update quadlet syntax mapping rules to cover quadlets in subdirectories #3299 (@cyqsimon)
- Add syntax Typst #3300 (@cskeeters)
- Map `.mill` files to Scala syntax for Mill build tool configuration files #3311 (@krikera)
- Add syntax highlighting for VHDL, see #3337 (@JerryImMouse)
- Add syntax mapping for certbot certificate configuration #3338 (@cyqsimon)
- Update Lean syntax from Lean 3 to Lean 4 #3322 (@YDX-2147483647)
- Map `.flatpakref` and `.flatpakrepo` files to INI syntax #3353 (@Ferenc-)
- Update hosts syntax #3368 (@keith-hall)
- Map `.kshrc` files to Bash syntax #3364 (@ritoban23)
<<<<<<< HEAD
- Map `/var/log/dmesg` files to Syslog syntax #3412 (@keith-hall)
=======
- Add syntax definition and test file for Go modules(`go.mod` and `go.sum`) highlighting, see #3424 (@DarkMatter-999)
>>>>>>> f558902a

## Themes

- Add Catppuccin, see #3317 (@SchweGELBin)
- Updated Catppuccin, see #3333 (@SchweGELBin)
- Updated gruvbox, see #3372 (@Nicholas42)
- Updated GitHub theme, see #3382 (@CosmicHorrorDev)

## `bat` as a library

# v0.25.0

## Features

- Set terminal title to file names when Paging is not Paging::Never #2807 (@Oliver-Looney)
- `bat --squeeze-blank`/`bat -s` will now squeeze consecutive empty lines, see #1441 (@eth-p) and #2665 (@einfachIrgendwer0815)
- `bat --squeeze-limit` to set the maximum number of empty consecutive when using `--squeeze-blank`, see #1441 (@eth-p) and #2665 (@einfachIrgendwer0815)
- `PrettyPrinter::squeeze_empty_lines` to support line squeezing for bat as a library, see #1441 (@eth-p) and #2665 (@einfachIrgendwer0815)
- Syntax highlighting for JavaScript files that start with `#!/usr/bin/env bun` #2913 (@sharunkumar)
- `bat --strip-ansi={never,always,auto}` to remove ANSI escape sequences from bat's input, see #2999 (@eth-p)
- Add or remove individual style components without replacing all styles #2929 (@eth-p)
- Automatically choose theme based on the terminal's color scheme, see #2896 (@bash)
- Add option `--binary=as-text` for printing binary content, see issue #2974 and PR #2976 (@einfachIrgendwer0815)
- Make shell completions available via `--completion <shell>`, see issue #2057 and PR #3126 (@einfachIrgendwer0815)
- Syntax highlighting for puppet code blocks within Markdown files, see #3152 (@liliwilson)

## Bugfixes

- Fix long file name wrapping in header, see #2835 (@FilipRazek)
- Fix `NO_COLOR` support, see #2767 (@acuteenvy)
- Fix handling of inputs with OSC ANSI escape sequences, see #2541 and #2544 (@eth-p)
- Fix handling of inputs with combined ANSI color and attribute sequences, see #2185 and #2856 (@eth-p)
- Fix panel width when line 10000 wraps, see #2854 (@eth-p)
- Fix compile issue of `time` dependency caused by standard library regression #3045 (@cyqsimon)
- Fix override behavior of --plain and --paging, see issue #2731 and PR #3108 (@einfachIrgendwer0815)
- Fix bugs in `$LESSOPEN` support, see #2805 (@Anomalocaridid)

## Other

- Upgrade to Rust 2021 edition #2748 (@cyqsimon)
- Refactor and cleanup build script #2756 (@cyqsimon)
- Checks changelog has been written to for PRs in CI #2766 (@cyqsimon)
  - Use GitHub API to get correct PR submitter #2791 (@cyqsimon)
- Minor benchmark script improvements #2768 (@cyqsimon)
- Update Arch Linux package URL in README files #2779 (@brunobell)
- Update and improve `zsh` completion, see #2772 (@okapia)
- More extensible syntax mapping mechanism #2755 (@cyqsimon)
- Use proper Architecture for Debian packages built for musl, see #2811 (@Enselic)
- Pull in fix for unsafe-libyaml security advisory, see #2812 (@dtolnay)
- Update git-version dependency to use Syn v2, see #2816 (@dtolnay)
- Update git2 dependency to v0.18.2, see #2852 (@eth-p)
- Improve performance when color output disabled, see #2397 and #2857 (@eth-p)
- Relax syntax mapping rule restrictions to allow brace expansion #2865 (@cyqsimon)
- Apply clippy fixes #2864 (@cyqsimon)
- Faster startup by offloading glob matcher building to a worker thread #2868 (@cyqsimon)
- Display which theme is the default one in basic output (no colors), see #2937 (@sblondon)
- Display which theme is the default one in colored output, see #2838 (@sblondon)
- Add aarch64-apple-darwin ("Apple Silicon") binary tarballs to releases, see #2967 (@someposer)
- Update the Lisp syntax, see #2970 (@ccqpein)
- Use bat's ANSI iterator during tab expansion, see #2998 (@eth-p)
- Support 'statically linked binary' for aarch64 in 'Release' page, see #2992 (@tzq0301)
- Update options in shell completions and the man page of `bat`, see #2995 (@akinomyoga)
- Update nix dev-dependency to v0.29.0, see #3112 (@decathorpe)
- Bump MSRV to [1.74](https://blog.rust-lang.org/2023/11/16/Rust-1.74.0.html), see #3154 (@keith-hall)
- Update clircle dependency to remove winapi transitive dependency, see #3113 (@niklasmohrin)

## Syntaxes

- `cmd-help`: scope subcommands followed by other terms, and other misc improvements, see #2819 (@victor-gp)
- Upgrade JQ syntax, see #2820 (@dependabot[bot])
- Add syntax mapping for quadman quadlets #2866 (@cyqsimon)
- Map containers .conf files to TOML syntax #2867 (@cyqsimon)
- Associate `.xsh` files with `xonsh` syntax that is Python, see #2840 (@anki-code)
- Associate JSON with Comments `.jsonc` with `json` syntax, see #2795 (@mxaddict)
- Associate JSON-LD `.jsonld` files with `json` syntax, see #3037 (@vorburger)
- Associate `.textproto` files with `ProtoBuf` syntax, see #3038 (@vorburger)
- Associate GeoJSON `.geojson` files with `json` syntax, see #3084 (@mvaaltola)
- Associate `.aws/{config,credentials}`, see #2795 (@mxaddict)
- Associate Wireguard config `/etc/wireguard/*.conf`, see #2874 (@cyqsimon)
- Add support for [CFML](https://www.adobe.com/products/coldfusion-family.html), see #3031 (@brenton-at-pieces)
- Map `*.mkd` files to `Markdown` syntax, see issue #3060 and PR #3061 (@einfachIrgendwer0815)
- Add syntax mapping for CITATION.cff, see #3103 (@Ugzuzg)
- Add syntax mapping for kubernetes config files #3049 (@cyqsimon)
- Adds support for pipe delimiter for CSV #3115 (@pratik-m)
- Add syntax mapping for `/etc/pacman.conf` #2961 (@cyqsimon)
- Associate `uv.lock` with `TOML` syntax, see #3132 (@fepegar)

## Themes

- Patched/improved themes for better Manpage syntax highlighting support, see #2994 (@keith-hall).

## `bat` as a library

- Changes to `syntax_mapping::SyntaxMapping` #2755 (@cyqsimon)
  - `SyntaxMapping::get_syntax_for` is now correctly public
  - [BREAKING] `SyntaxMapping::{empty,builtin}` are removed; use `SyntaxMapping::new` instead
  - [BREAKING] `SyntaxMapping::mappings` is replaced by `SyntaxMapping::{builtin,custom,all}_mappings`
- Make `Controller::run_with_error_handler`'s error handler `FnMut`, see #2831 (@rhysd)
- Improve compile time by 20%, see #2815 (@dtolnay)
- Add `theme::theme` for choosing an appropriate theme based on the
  terminal's color scheme, see #2896 (@bash)
  - [BREAKING] Remove `HighlightingAssets::default_theme`. Use `theme::default_theme` instead.
- Add `PrettyPrinter::print_with_writer` for custom output destinations, see #3070 (@kojix2)

# v0.24.0

## Features

- Add environment variable `BAT_PAGING`, see #2629 (@einfachIrgendwer0815)
- Add opt-in (`--features lessopen`) support for `LESSOPEN` and `LESSCLOSE`. See #1597, #1739, #2444, #2602, and #2662 (@Anomalocaridid)

## Bugfixes

- Fix `more` not being found on Windows when provided via `BAT_PAGER`, see #2570, #2580, and #2651 (@mataha)
- Switched default behavior of `--map-syntax` to be case insensitive #2520
- Updated version of `serde_yaml` to `0.9`. See #2627 (@Raghav-Bell)
- Fix arithmetic overflow in `LineRange::from` and `LineRange::parse_range`, see #2674, #2698 (@skoriop)
- Fix paging not happening when stdout is interactive but stdin is not, see #2574 (@Nigecat)
- Make `-pp` override `--paging` and vice versa when passed as a later argument, see #2660 (@J-Kappes)

## Other

- Output directory for generated assets (completion, manual) can be customized, see #2515 (@tranzystorek-io)
- Use the `is-terminal` crate instead of `atty`, see #2530 (@nickelc)
- Add Winget Releaser workflow, see #2519 (@sitiom)
- Bump MSRV to 1.70, see #2651 (@mataha)

## Syntaxes

- Associate `os-release` with `bash` syntax, see #2587 (@cyqsimon)
- Associate `Containerfile` with `Dockerfile` syntax, see #2606 (@einfachIrgendwer0815)
- Replaced quotes with double quotes so fzf integration example script works on windows and linux. see #2095 (@johnmatthiggins)
- Associate `ksh` files with `bash` syntax, see #2633 (@johnmatthiggins)
- Associate `sarif` files with `JSON` syntax, see #2695 (@rhysd)
- Associate `ron` files with `rust` syntax, see #2427 (@YeungOnion)
- Add support for [WebGPU Shader Language](https://www.w3.org/TR/WGSL/), see #2692 (@rhysd)
- Add `.dpkg-new` and `.dpkg-tmp` to ignored suffixe, see #2595 (@scop)
- fix: Add syntax mapping `*.jsonl` => `json`, see #2539 (@WinterCore)
- Update `Julia` syntax, see #2553 (@dependabot)
- add `NSIS` support, see #2577 (@idleberg)
- Update `ssh-config`, see #2697 (@mrmeszaros)
- Add syntax mapping `*.debdiff` => `diff`, see #2947 (@jacg)

## `bat` as a library

- Add optional output_buffer arg to `Controller::run()` and `Controller::run_with_error_handler()`, see #2618 (@Piturnah)


# v0.23.0

## Features

- Implemented `-S` and `--chop-long-lines` flags as aliases for `--wrap=never`. See #2309 (@johnmatthiggins)
- Breaking change: Environment variables can now override config file settings (but command-line arguments still have the highest precedence), see #1152, #1281, and #2381 (@aaronkollasch)
- Implemented `--nonprintable-notation=caret` to support showing non-printable characters using caret notation. See #2429 (@einfachIrgendwer0815)

## Bugfixes

- Fix `bat cache --clear` not clearing the `--target` dir if specified. See #2393 (@miles170)

## Other

- Various bash completion improvements, see #2310 (@scop)
- Disable completion of `cache` subcommand, see #2399 (@cyqsimon)
- Signifigantly improve startup performance on macOS, see #2442 (@BlackHoleFox)
- Bump MSRV to 1.62, see #2496 (@Enselic)

## Syntaxes

- Added support for Ada, see #1300 and #2316 (@dkm)
- Added `todo.txt` syntax, see #2375 (@BANOnotIT)
- Improve Manpage.sublime-syntax. See #2364 (@Freed-Wu) and #2461 (@keith-hall)
- Added a new `requirements.txt` syntax, see #2361 (@Freed-Wu)
- Added a new VimHelp syntax, see #2366 (@Freed-Wu)
- Associate `pdm.lock` with `TOML` syntax, see #2410
- `Todo.txt`: Fix highlighting of contexts and projects at beginning of done.txt, see #2411
- `cmd-help`: overhaul scope names (colors) to improve theme support; misc syntax improvements. See #2419 (@victor-gp)
- Added support for Crontab, see #2509 (@keith-hall)

## Themes

## `bat` as a library

- `PrettyPrinter::header` correctly displays a header with the filename, see #2378 and #2406 (@cstyles)


# v0.22.1

## Bugfixes

- Bring back pre-processing of ANSI escape characters to so that some common `bat` use cases starts working again. See #2308 (@Enselic)

# v0.22.0

## Features

- Make the default macOS theme depend on Dark Mode. See #2197, #1746 (@Enselic)
- Support for separate system and user config files. See #668 (@patrickpichler)

## Bugfixes

- Prevent fork nightmare with `PAGER=batcat`. See #2235 (@johnmatthiggins)
- Make `--no-paging`/`-P` override `--paging=...` if passed as a later arg, see #2201 (@themkat)
- `--map-syntax` and `--ignored-suffix` now works together, see #2093 (@czzrr)
- Strips byte order mark from output when in non-loop-through mode. See #1922 (@dag-h)

## Other

- Relaxed glibc requirements on amd64, see #2106 and #2194 (@sharkdp)
- Improved fish completions. See #2275 (@zgracem)
- Stop pre-processing ANSI escape characters. Syntax highlighting on ANSI escaped input is not supported. See #2185 and #2189 (@Enselic)

## Syntaxes

- NSE (Nmap Scripting Engine) is mapped to Lua, see #2151 (@Cre3per)
- Correctly color `fstab` dump and pass fields, see #2246 (@yuvalmo)
- Update `Command Help` syntax, see #2255
- `Julia`: Fix syntax highlighting for function name starting with `struct`, see #2230
- Minor update to `LiveScript`, see #2291
- Associate `.mts` and `.cts` files with the `TypeScript` syntax. See #2236 (@kidonng)
- Fish history is mapped to YAML. See #2237 (@kidonng)

## `bat` as a library

- Make `bat::PrettyPrinter::syntaxes()` iterate over new `bat::Syntax` struct instead of `&syntect::parsing::SyntaxReference`. See #2222 (@Enselic)
- Clear highlights after printing, see #1919 and #1920 (@rhysd)


# v0.21.0

## Features

- Correctly render tab stops in `--show-all`, see #2038 (@Synthetica9)
- Add a `--style=default` option and make it the default. It is less verbose than `full`, see #2061 (@IsaacHorvath)
- Enable BusyBox `less` as pager, see #2162 (@nfisher1226)
- File extensions are now matched case-insensitively. See #1854, #2181 (@Enselic)

## Bugfixes

- Bump `regex` dependency from 1.5.4 to 1.5.5 to fix [CVE-2022-24713](https://blog.rust-lang.org/2022/03/08/cve-2022-24713.html), see #2145, #2139 (@Enselic)
- `bat` no longer crashes when encountering files that references missing syntaxes. See #915, #2181 (@Enselic)

## Performance

- Skip syntax highlighting on long lines (> 16384 chars) to help improve performance. See #2165 (@keith-hall)
- Vastly improve startup time by lazy-loading syntaxes via syntect 5.0.0. This makes bat display small files ~75% faster than before. See #951, #2181 (@Enselic)

## Other

- Include info about custom assets in `--diagnostics` if used. See #2107, #2144 (@Enselic)

## Syntaxes

- Mapped clang-format config file (.clang-format) to YAML syntax (@TruncatedDinosour)
- log syntax: improved handling of escape characters in double quoted strings. See #2123 (@keith-hall)
- Associate `/var/spool/mail/*` and `/var/mail/*` with the `Email` syntax. See #2156 (@cyqsimon)
- Added cmd-help syntax to scope --help messages. See #2148 (@victor-gp)
- Slightly adjust Zig syntax. See #2136 (@Enselic)
- Associate `.inf` files with the `INI` syntax. See #2190 (@Enselic)

## `bat` as a library

- Allow configuration of `show_nonprintable` with `PrettyPrinter`, see #2142
- The binary format of syntaxes.bin has been changed due to syntaxes now being lazy-loaded via syntect 5.0.0. See #2181 (@Enselic)
- Mark `bat::error::Error` enum as `#[non_exhaustive]` to allow adding new variants without future semver breakage. See #2181 (@Enselic)
- Change `Error::SyntectError(syntect::LoadingError)` to `Error::SyntectError(syntect::Error)`. See #2181 (@Enselic)
- Add `Error::SyntectLoadingError(syntect::LoadingError)` enum variant. See #2181 (@Enselic)


# v0.20.0

## Features

- New style component `header-filesize` to show size of the displayed file in the header. See #1988 (@mdibaiee)
- Use underline for line highlighting on ANSI, see #1730 (@mdibaiee)

## Bugfixes

- Fix bash completion on bash 3.x and bash-completion 1.x. See #2066 (@joshpencheon)

## Syntaxes

- `GraphQL`: Add support for interfaces implementing interfaces and consider ampersand an operator. See #2000
- Associate `_vimrc` and `_gvimrc` files with the `VimL` syntax. See #2002
- Associate `poetry.lock` files with the `TOML` syntax. See #2049
- Associate `.mesh`, `.task`, `.rgen`, `.rint`, `.rahit`, `.rchit`, `.rmiss`, and `.rcall` with the `GLSL` syntax. See #2050
- Added support for `JQ` syntax, see #2072
- Properly associate global git config files rooted in `$XDG_CONFIG_HOME/git/` or `$HOME/.config/git/`. See #2067 (@cyqsimon)

## `bat` as a library

- Exposed `get_syntax_set` and `get_theme` methods on `HighlightingAssets`. See #2030 (@dandavison)
- Added `HeaderFilename` and `HeaderFilesize` to `StyleComponent` enum, and mark it `#[non_exhaustive]`. See #1988 (@mdibaiee)


# v0.19.0

## Performance

- Reduce startup time in loop-through mode (e.g. when redirecting output) by 90%. See #1747 (@Enselic)
- Load themes lazily to make bat start 25% faster when disregarding syntax load time. See #1969 (@Enselic)
- Python syntax highlighting no longer suffers from abysmal performance in specific scenarios. See #1688 (@keith-hall)
- Fix for poor performance when ANSI escape sequences are piped to `bat`, see #1596 (@eth-p)
- Fix for incorrect handling of ANSI escape sequences when using `--wrap=never`, see #1596 (@eth-p)
- Load custom assets as fast as integrated assets, see #1753 (@Enselic)

## Features

- Support for `x:-delta` (minus) syntax in line ranges (e.g. `20:-10`). See  #1901 (@bojan88)
- Support for `--ignored-suffix` argument. See #1892 (@bojan88)
- `$BAT_CONFIG_DIR` is now a recognized environment variable. It has precedence over `$XDG_CONFIG_HOME`, see #1727 (@billrisher)
- Support for `x:+delta` syntax in line ranges (e.g. `20:+10`). See  #1810 (@bojan88)
- Add new `--acknowledgements` option that gives credit to theme and syntax definition authors. See #1971 (@Enselic)
- Include git hash in `bat -V` and `bat --version` output if present. See #1921 (@Enselic)

## Bugfixes

- First line not shown in diff context. See #1891 (@divagant-martian)
- Do not ignore syntaxes that handle file names with a `*.conf` extension. See #1703 (@cbolgiano)

## Other

- Add PowerShell completion, see #1826 (@rashil2000)
- Minimum supported Rust version (MSRV) bumped to 1.51, see #1994 (@mdibaiee)

## Syntaxes

- Groff, see #1685 (@scop)
- HTTP Requests and Responses, see #1748 (@keith-hall)
- LLVM, see #1777 (@ioncodes)
- Highlight for `vimrc` and `gvimrc` files, see #1763 (@SuperSandro2000)
- Syslog highlighting improvements, see #1793 (@scop)
- Added support for `slim` syntax, see #1693 (@mfinelli)
- Racket, see #1884 (@jubnzv)
- LiveScript, see #1915 (@Enselic)
- MediaWiki, see #1925 (@sorairolake)
- The `requirements.txt` syntax has been removed due to incompatible license requirements.
- Dart, new highlighter, see #1959 (@Ersikan)
- SCSS and Sass syntaxes updated, see #1766 (@Enselic)
- PowerShell syntax updated, see #1935 (@Enselic)
- TypeScript syntax updated, see #1834 (@Enselic)

## `bat` as a library

- Deprecate `HighlightingAssets::syntaxes()` and `HighlightingAssets::syntax_for_file_name()`. Use `HighlightingAssets::get_syntaxes()` and `HighlightingAssets::get_syntax_for_path()` instead. They return a `Result` which is needed for upcoming lazy-loading work to improve startup performance. They also return which `SyntaxSet` the returned `SyntaxReference` belongs to. See #1747, #1755, #1776, #1862 (@Enselic)
- Remove `HighlightingAssets::from_files` and `HighlightingAssets::save_to_cache`. Instead of calling the former and then the latter you now make a single call to `bat::assets::build`. See #1802, #1971 (@Enselic)
- Replace  the `error::Error(error::ErrorKind, _)` struct and enum with an `error::Error` enum. `Error(ErrorKind::UnknownSyntax, _)` becomes `Error::UnknownSyntax`, etc. Also remove the `error::ResultExt` trait. These changes stem from replacing `error-chain` with `thiserror`. See #1820 (@Enselic)
- Add new `MappingTarget` enum variant `MapExtensionToUnknown`. Refer to its documentation for more information. Also mark `MappingTarget` as `#[non_exhaustive]` since more enum variants might be added in the future. See #1703 (@cbolgiano), #2012 (@Enselic)


# v0.18.3

## Bugfixes

- Bump `git2` dependency to fix build with Rust 1.54, see #1761


# v0.18.2

## Features

- Ignore known backup/template filename suffixes when selecting the syntax, see #1687 (@scop)

## Bugfixes

- Fix for a security vulnerability on Windows. Prior to this release, `bat` would execute programs called `less`/`less.exe` from the current working directory (instead of the one from `PATH`) with priority. An attacker might be able to use this by placing a malicious program in a shared directory where the user would execute `bat`. `bat` users on Windows are advised to upgrade to this version. See #1724 and #1472 (@Ry0taK).

## Other

- Add bash completion, see #1678 (@scop)
- Fix Clippy lints, see #1661 (@mohamed-abdelnour)
- Add syntax highlighting test files, see #1213 and #1668 (@mohamed-abdelnour)

## Syntaxes

- Upgraded Julia syntax to fix a highlighting bug, see #1692
- Added support for `dash` syntax, see #1654 (@mohamed-abdelnour)
- Added support for `XAML` syntax, see #1590 and #1655 (@mohamed-abdelnour)
- Apply `DotENV` syntax also for `.env.default` and `.env.defaults` files, see #1669


# v0.18.1

## Bugfixes

- Mouse support and screen clearing broken for `less` versions with minor version number (581.2), see #1629 and #1639 (@aswild)

## Other

- `Input::ordinary_file` and `Input::with_name` now accept `Path` rather than `OsStr` see #1571 (@matklad)
- The `LESS` environment variable is now included in `bat --diagnostic`, see #1589 (@Enselic)
- Increased min. required Rust version to 1.45

## Syntaxes

- Improved the Syslog syntax highlighting, see #1606 (@keith-hall)
- Replaced "Advanced CSV" with a custom CSV syntax definition written especially for `bat`; see #1574 (@keith-hall)
- Added SystemVerilog file syntax, see #1580 (@SeanMcLoughlin)
- Added Solidity and Vyper syntax, see #1602 (@Ersikan)

## New themes

- Dark+ VS Code theme, see #1588 and #1598 (@PatriotRossii)



# v0.18.0

## Features

- Use a pager when `bat --list-languages` is called, see #1394 (@stku1985)

## Bugfixes

- If the last line doesn't end with a newline character, don't add it if `--style=plain`, see #1438 (@Enselic)
- Only print themes hint in interactive mode (`bat --list-themes`), see #1439 (@rsteube)
- Make ./tests/syntax-tests/regression_test.sh work on recent versions of macOS, see #1443 (@Enselic)
- VimL syntax highlighting fix, see #1450 (@esensar)
- Print an 'Invalid syntax theme settings' error message if a custom theme is broken, see #614 (@Enselic)
- If plain mode is set and wrap is not explicitly opted in, long lines will no be truncated, see #1426
- If `PAGER` (but not `BAT_PAGER` or `--pager`) is `more` or `most`, silently use `less` instead to ensure support for colors, see #1063 (@Enselic)
- If `PAGER` is `bat`, silently use `less` to prevent recursion. For `BAT_PAGER` or `--pager`, exit with error, see #1413 (@Enselic)
- Manpage highlighting fix, see #1511 (@keith-hall)
- `BAT_CONFIG_PATH` ignored by `bat` if non-existent, see #1550 (@sharkdp)

## Other

- Performance improvements, see #1421 (@LovecraftianHorror)
- Added a new `--diagnostic` option to collect information for bug reports, see #1459 (@sharkdp)
- Modified default theme colors to differentiate between a JSON key and a string value, see #1400 (@keith-hall)
- Upped min required Rust version to 1.42

## Syntaxes

- Added Zig syntax, see #1470 (@paulsmith)
- Added Lean syntax, see #1446 (@Julian)
- Added `.resource` extension for Robot Framework files, see #1386
- Added `gnuplot` syntax, see #1431 (@sharkdp)
- Highlight *.pac (Proxy auto-config) files as JavaScript, see #1515 (@sharkdp)

## New themes

- `ansi` replaces `ansi-dark` and `ansi-light`, see #1104 and #1412 (@mk12). **Breaking change:** users that were previously using one of the `ansi-*` themes should switch to `ansi`.
- The Gruvbox theme has been updated, see #1291 (@j0hnmeow). **Breaking change:** users that were previously using `gruvbox` or `gruvbox-white` should update and use `gruvbox-dark`/`gruvbox-light` instead.

## `bat` as a library

- The following `PrettyPrinter` methods have been removed (they were previously deprecated):
   - `input_stdin_with_name`
   - `input_from_bytes_with_name`
   - `input_from_reader_with_name`
   - `vcs_modification_markers` (if the `git` feature is not enabled)


# v0.17.1

## Bugfixes

- Running `bat` without arguments fails ("output file is also an input"), see #1396


# v0.17.0

## Features

- Added a new `--style` value, `rule`, which adds a simple horizontal ruled line between files, see #1276 (@tommilligan)
- Pass `-S` ("chop long lines") to `less` if `--wrap=never` is set in `bat`, see #1255 (@gahag)

## Bugfixes

- Detect infinite loop when input and output are the same, see #1193 and #1197 (@niklasmohrin)
- Throw an error when `bat` is being used as `pager`, see #1343 (@adrian-rivera)
- Bash syntax highlighting not selected for `*.ebuild` and `*.eclass` files, see #1292 (@sharkdp)
- Fix `zsh` completion when using `-p`, see #1320 (@xzfc)

## Other

- Add note to refer to see detailed help with `--help` (and vice versa with `-h`), see #1215 (@henil)
- Add a `Contributors` section to `README`, see #1348 (@adrian-rivera)

## Syntaxes

- Manpage syntax highlighting has been improved, see #1315 (@keith-hall)
- Add Svelte file syntax, see #1285 (@kjmph)

## New themes

- Coldark, see #1329 (@armandphilippot)


# v0.16.0

## Features

- Added support for the `NO_COLOR` environment variable, see #1021 and #1031 (@eth-p)
- Added `-P` short flag to disable paging, see #1075 and #1082 (@LordFlashmeow)
- Added `--force-colorization`/`-f` flag to provide an alias for forced color and decoration output, see #1141 (@alexanderkarlis)

## Bugfixes

- Fixed non-printable characters display for redirected output, see #1061 (@gsomix)
- Handle file extension conflicts in `--list-languages`, see #1076 and #1135 (@Kienyew)

## Other

- Switched to "·" (U+00B7) Middle Dot from "•" (U+2022) Bullet for non-printing spaces, see #1056 and #1100 (@LordFlashmeow)
- Added zsh shell completion script, see #1136 (@Kienyew)
- Improved `--help` text (@sharkdp)
- Added custom languages/themes sections to manpage (@eth-p)

## Syntaxes

- Update AsciiDoc syntax, see #1034 (@rxt1077)
- GLSL (@caioalonso)
- Add Nginx and Apache config file syntax, see #1137 (@kjmph, @niklasmohrin)
- Use `fstab` syntax for `crypttab` files, see #1073 (@sharkdp)
- Support syntax highlighting for files in `$XDG_CONFIG_HOME/git/`, see #1191 (@ahmedelgabri)

## New themes

- Gruvbox, see #1069 (@kyleondy)
- base16-256 for [base16-shell](https://github.com/chriskempson/base16-shell) users, see #1111 (@mk12)

## `bat` as a library

- Add APIs to provide `Input` descriptions with `InputDescription` (@eth-p)
- Add function to directly provide `Input`s to `PrettyPrinter` (@eth-p)
- **Breaking:** `Input::theme_preview_file` is no longer available. (@eth-p)

## Packaging

- Removed build dependency on `liquid` (@sharkdp).

# v0.15.4

## Bugfixes

- Added missing Solarized themes, see #1027
- Fixed highlighting bug in Haskell source files, see #1026

# v0.15.3

## Bugfixes

- Cannot run `bat` with relative paths, see #1022
- bat mishighlights Users that start with digits in SSH config, see #984

## New syntaxes

- SML, see #1005 (@kopecs)

## Other

- Some syntaxes and themes have been updated to the latest version

# v0.15.2

## Bugfixes

- Fix syntax detection for files called 'rails', see #1008
- Fix potential errors with syntax detection for symlinked files, see #1001
- `--map-syntax` doesn't work with names provided through `--file-name` (@eth-p)

## Other

- Add padding above headers when not using a grid, see #968 and #981 (@pt2121)
- bat now prints an error if an invalid syntax is specified via `-l` or `--map-syntax`, see #1004 (@eth-p)

## `bat` as a library

- `PrettyPrinter::vcs_modification_markers` has been marked deprecated when building without the `git` feature, see #997 and #1020 (@eth-p, @sharkdp)

## Packaging

- Compilation problems with `onig_sys` on various platforms have been resolved by upgrading to `syntect 4.2`, which includes a new `onig` version that allows to build `onig_sys` without the `bindgen` dependency. This removes the need for `libclang(-dev)` to be installed to compile `bat`. Package maintainers might want to remove `clang` as a build dependency. See #650 for more details.

# v0.15.1

## Bugfixes

- Fix highlighting of Markdown files, see #963 and #977
- Fix `base16` theme (was broken since in v0.14), see #972, #934 and #979 (@mk12).
  Users suffering from #865 ("no color for bat in ssh from a Windows client") can use the `ansi-dark` and `ansi-light` themes from now on.

## New syntaxes

- Fortran, see #957
- Email (@mariozaizar)
- QML, see #962 (@pylipp)

# v0.15.0

## Features

- Add a new `--diff`/`-d` option that can be used to only show lines surrounding
  Git changes, i.e. added, removed or modified lines. The amount of additional
  context can be controlled with `--diff-context=N`. See #23 and #940

## Bugfixes

- Error message printed in the middle of the output for another file, see #946
- Performance improvements when using custom caches (via `bat cache --build`): the `bat` startup time should now be twice as fast (@lzutao).

## Themes

- Updated version of the Solarized dark/light themes, see #941

## `bat` as a library

- There are a few changes in the "low level" API (the `Config` struct has changed and
  the error handler needs a new `&mut dyn Write` argument). The high-level API is not
  affected.

# v0.14.0

## Features

- Added a new `--file-name <name>…` option to overwrite the displayed filename(s)
  in the header. This is useful when piping input into `bat`. See #654 and #892 (@neuronull).
- Added a new `--generate-config-file` option to create an initial configuration file
  at the right place. See #870 (@jmick414)

## Bugfixes

- Performance problems with C# source code have been fixed, see #677 (@keith-hall)
- Performance problems with Makefiles have been fixed, see #750 (@keith-hall)
- Fix bug when highlighting Ruby files with unindented heredocs, see #914 (@keith-hall)
- A highlighting problem with Rust source code has been fixed, see #924 (@keith-hall)
- Windows: short files that do not require paging are displayed and then lost, see #887
- `--highlight-line` did not work correctly in combination with `--tabs=0` and `--wrap=never`,
  see #937

## Other

- When saving/reading user-provided syntaxes or themes, `bat` will now maintain a
  `metadata.yaml` file which includes information about the `bat` version which was
  used to create the cached files. When loading cached files, we now print an error
  if they have been created with an incompatible version. See #882
- Updated `liquid` dependency to 0.20, see #880 (@ignatenkobrain)

## `bat` as a library

- A completely new "high level" API has been added that is much more convenient
  to use. See the `examples` folder for the updated code. The older "low level"
  API is still available (basically everything that is not in the root `bat`
  module), but has been refactored quite a bit. It is recommended to only use
  the new "high level" API, if possible. This will be much easier to keep stable.
  Note that this should still be considered a "beta" release of `bat`-as-a-library.
  For more details and some screenshots of the example programs, see #936.
- Stripped out a lot of binary-only dependencies, see #895 and #899 (@dtolnay)

  This introduces a `features = ["application"]` which is enabled by default and pulls in
  everything required by `bat` the application. When depending on bat as a library, downstream
  `Cargo.toml` should disable this feature to cut out inapplicable heavy dependencies:
  ``` toml
  [dependencies]
  bat = { version = "0.14", default-features = false }
  ```
  Other optional functionality has also been put behind features: `paging` and `git` support.
- Allow using the library with older syntect, see #896 and #898 (@dtolnay)

## New syntaxes

- Rego, see #872 (@patrick-east)
- Stylo, see #917


# v0.13.0

## `bat` as a library

Beginning with this release, `bat` can be used as a library (#423).

This was a huge effort and I want to thank all people who made this possible: @DrSensor, @mitsuhiko, @mre, @eth-p!

- Initial attempt in #469 (@mitsuhiko)
- Second attempt, complete restructuring of the `bat` crate, see #679 (@DrSensor)
- Updates to example, public API, error handling, further refactoring: #693 #873 #875 (@sharkdp)

I want to stress that this is the very first release of the library. Things are very likely to change. A lot of things are still missing (including the documentation).

That being said, you can start using it! See the example programs in [`examples/`](https://github.com/sharkdp/bat/tree/master/examples).

You can see the API documentation here: https://docs.rs/bat/

## Features

- (**Breaking change**) Glob-based syntax mapping, see #877 and #592. With this change,
  users need to update their bat config files (`bat --config-file`), if they have any `--map-syntax` settings
  present.

  The option now works like this:
  ```bash
  --map-syntax <glob-pattern>:<syntax-name>
  ```

  For more information, see the `--help` text, the man page or the README.

  This new feature allows us to properly highlight files like:
  * `/etc/profile`
  * `~/.ssh/config`

- `--highlight-line` now accepts line ranges, see #809 (@lkalir)
- Proper wrapping support for output with wide Unicode characters, see #811 #787 and #815 (@Kogia-sima)
- A lot of updates to existing syntaxes via #644 (@benwaffle, @keith-hall)
- `BAT_CACHE_PATH` can be used to place cached `bat` assets in a non-standard path, see #829 (@neuronull)
- Support combination of multiple styles at the same time, see #857 (@aslpavel)

## Bugfixes

- Do not pass '--no-init' on newer less versions, see #749 and #786 (@sharkdp)
- 'bat cache' still takes precedence over existing files, see #666 (@sharkdp)
- `.sc` files should be treated as scala files, see #443 (@benwaffle)
- Allow underscores and dashes in page names, see #670 (@LunarLambda)
- Keep empty lines empty, see #601 (@mbarbar)
- Wrapping does not work when piping, see #758 (@fusillicode, @allevo, @gildo)
- Allow for non-unicode filenames, see #225 (@sharkdp)
- Empty file without header produces incomplete grid, see #798 (@eth-p)
- Files named `build` don't respect shebang lines, see #685 (@sharkdp)

## Other

- Parametrizable names for man page and shell completion files, see #659 #673 #656 (@eth-p)
- Enabled LTO, making `bat` about 10% faster, see #719 (@bolinfest, @sharkdp)
- Suggestions non how to configure `bat` for MacOS dark mode, see README (@jerguslejko)
- Extended ["Integration with other tools"](https://github.com/sharkdp/bat#integration-with-other-tools) section (@eth-p)
- Updated [instrutions on how to use `bat` as a `man`-pager](https://github.com/sharkdp/bat#man), see #652, see #667 (@sharkdp)
- Add section concerning file encodings, see #688 and #568 (@sharkdp)
- Updated sort order of command-line options in `--help` text and manpage, see #653 and #700 (@hrlmartins)
- Updates to the man page syntax, see #718 (@sharkdp)
- Japanese documentation updates, see #863 (@k-ta-yamada, @sorairolake and @wt-l00)
- Accept "default" as a theme, see #757 (@fvictorio)
- Updated Windows installation instructions, see #852 (@sorenbug)
- Updated man page, see #573 (@sharkdp)

## New syntaxes

- Jinja2, see #648 (@Martin819)
- SaltStack SLS, see #658 (@Martin819)
- `/etc/fstab`, see #696 (@flopp and @eth-p)
- `/etc/group` and `/etc/passwd`, see #698 (@argentite)
- `/proc/cpuinfo` and `/proc/meminfo`, see #593 (@sharkdp)
- Nim, see #542 (@sharkdp)
- Vue, see #826 (@chaaaaarlotte)
- CoffeScript, see #833 (@sharkdp)

## New themes

- Dracula, see #687 (@clarfon)
- Nord, see #760 (@crabique)
- Solarized light and dark, see #768 (@hakamadare)

## Packaging

- `bat` is now in the official Ubuntu and Debian repositories, see #323 and #705 (@MarcoFalke)
- `bat` can now be installed via MacPorts, see #675 (@bn3t)
- Install fish completions into 'vendor_completions.d', see #651 (@sharkdp)

## Thanks

- To @eth-p for joining me as a maintainer! I'm very grateful for all the work you put into
  managing and responding to issues, improving our deployment, adding PR/issue templates (#837) as
  well as fixing bugs and implementing new features.

# v0.12.1

## Bugfixes

- Fixes a bug for older Windows versions (*"The procedure entry point `CreateFile2` could not be located"*), see #643 (@rivy)

# v0.12.0

## Features

- Binary file content can now be viewed with `bat -A`, see #623, #640 (@pjsier and @sharkdp)
- `bat` can now be used as a man pager. Take a look at the README and #523 for more details.
- Add new style component to separate multiple `--line-range`s, see #570 (@eth-p)
- Added `-L` as an alias for `--list-languages`

## Bugfixes

- Output looks unbalanced when using '--style=grid,numbers' without 'header', see #571 (@eth-p)
- issues with filenames starting with "cache", see #584
- Can't build cache with new theme without creating cache dir, see #576 (@frm)
- `--terminal-width -10` is parsed incorrectly, see #611

## Other

- Added fish completions to DEB package, see #554

## New syntaxes

- Emacs Org mode, see #36 (@bricewge)
- `requirements.txt`
- DotENV `.env`
- SSH config syntax (`-l ssh_config`), see #582 (@issmirnov)
- `/etc/hosts`, see #583 (@issmirnov)
- GraphQL, see #625 (@dandavison)
- Verilog, see #616
- SCSS and Sass, see #637
- `strace` syntax, see #599

## Packaging

- `bat` is now in the official Gentoo repositories, see #588 (@toku-sa-n)
- `bat` is now in the official Alpine Linux repositories, see #586 (@5paceToast)
- `bat` is in the official Fedora repositories, see #610 (@ignatenkobrain)

# v0.11.0

## Features

- Three new special color themes are available: `ansi-light`, `ansi-dark` and `base16`. These
  are useful for people that often switch from dark to light themes in their terminal emulator
  or for people that want the colors to match their terminal theme colors. For more details,
  see #543 and #490 (@mk12, implementation idea by @trishume)
- Hand-written auto completion script for Fish shell, see #524 and #555 (@ev-dev and @eth-p)
- The `-p`/`--plain` option can now be used twice (typically `-pp`). The first `-p` switches the
  `--style` to "plain". The second `-p` disables the pager. See #560 and #552 (@eth-p)

## Bugfixes

- Do not replace arguments to `less` when using `--pager`, see #509
- Binary files will now be indicated by a warning in interactive mode, see #530 #466 #550 (@maxfilov)
- Empty files are (once again) printed with a single header line, see #504 and #566 (@reidwagner
  and @sharkdp)
- `--terminal-width=0` is now disallowed, see #559 (@eth-p)
- Accidental printing of files named `cache`, see #557

## Other

- New integration tests, see #500 and #502 (@reidwagner and @sharkdp)
- New ["Integration with other tools"](https://github.com/sharkdp/bat#integration-with-other-tools) section in the README.
- Migrated to Rust 2018 (@expobrain)

## New syntaxes

- F# syntax has been updated, see #531 (@stroborobo)
- Fish shell, see #548 (@sanga)

## Packaging

- `bat` is now available on Chocolatey, see #541 (@rasmuskriest)

# v0.10.0

## Features

- Added new `--highlight-line <N>` option, see #453, #346 and #175 (@tskinn and @sharkdp)

## Changes

- **Change the default configuration directory on macOS** to `~/.config/bat`, see #442 (@lavifb). If you are on macOS, you need to copy your configuration directory from the previous place (`~/Library/Preferences/bat`) to the new place (`~/.config/bat`).
- Completely disabled the generation of shell completion files, see #372
- Properly set arguments to `less` if `PAGER` environment variable contains something like `less -F` (which is missing the `-R` option), see #430 (@majecty)
- Report the name of missing files, see #444 (@ufuji1984)
- Don't start pager if file doesn't exist, see #387
- Rename `bat cache --init` to `bat cache --build`, see #498
- Move the `--config-dir` and `--cache-dir` options from `bat cache` to `bat` and hide them from the help text.

## Bugfixes

- Blank line at the end of output when using `--style=plain`, see #379
- EOF must be sent twice on stdin if no other input is sent, see #477 (@reidwagner)

## New syntaxes

- Twig (@ahmedelgabri)
- `.desktop` files (@jleclanche)
- AsciiDoc (@markusthoemmes)
- Assembly (x86_64 and ARM)
- Log files (@caos21)
- Protobuf and ProtobufText (@caos21)
- Terraform (@caos21)
- Jsonnet (@hfm)
- Varlink (@haraldh)

## Other

- Added Japanese version of README (@sh-tech and @object1037)
- Code improvements (@barskern)

# v0.9.0

## Features

- A new `-A`/`--show-all` option has been added to show and highlight non-printable characters (in analogy to GNU `cat`s option):

  ![](https://camo.githubusercontent.com/c3e769482ef3184f6be6adaa34bdc8d19c378254/68747470733a2f2f692e696d6775722e636f6d2f324b54486859542e706e67)

  see #395 and #381 for more details.

- Added `--pager` option (to configure the pager from the configuration file), see #362 (@majecty)

- Added `BAT_CONFIG_PATH` environment variable to set a non-default path for `bat`s configuration file, see #375 (@deg4uss3r)

- Allow for multiple occurrences of `--style` to allow for the configuration
  of styles from the config file, see #367 (@sindreij)

- Allow for multiple `--line-range` arguments, see #23

- The `--terminal-width` option can now also accept offsets, see #376

## Changes

- Use of italics is now *disabled by default* (see #389 for details). They can be
  re-enabled by adding `--italic-text=always` to your configuration file.

- The default tab-width has been set to 4.

- Added new "Sublime Snazzy" theme.

- Shell completions are currently *not* shipped anymore, see #372 for details.

## Bugfixes

- Avoid endless recursion when `PAGER="bat"`, see #383 (@rodorgas)

## Other

- `bat` is now available on openSUSE, see #405 (@dmarcoux)

- Added section about the new configuration file in the README (@deg4uss3r)

- Chinese translation of README (@chinanf-boy)

- Re-written tests for `--tabs` (@choznerol)

- Speed up integration tests, see #394

# v0.8.0

## Features

- Support for a configuration file with the following simple format:

  ```bash
  --tabs=4
  --theme="Sublime Snazzy"

  # A line-comment
  --map-syntax .ignore:.gitignore
  --map-syntax PKGBUILD:bash
  --map-syntax Podfile:ruby

  # Flags and options can also be on a single line:
  --wrap=never --paging=never
  ```

  The configuration file path can be accessed via `bat --config-file`. On Linux,
  it is stored in `~/.config/bat/config`.

- Support for the `BAT_OPTS` environment variable with the same format as specified
  above (in a single line). This takes precedence over the configuration file.

  See also #310.

- Support for custom syntax mappings via the `-m`/`--max-syntax` option.

  This allows users to (re)map certain file extensions or file names to an existing syntax:

  ``` bash
  bat --map-syntax .config:json ...
  ```

  The option can be use multiple times. Note that you can easily make these mappings permanent by using bats new configuration file.

  See #169

- Support pager command-line arguments in `PAGER` and `BAT_PAGER`, see #352 (@Foxboron)

- Add support for wildcards in Windows CMD, see #309 (@zxey)

- First-line syntax detection for all input types, see #205

- Encoding support for UTF-16LE and UTF-16BE, see #285

- New syntaxes: Robot framework (@sanga)

## Changes

- Binary files are now detected and not displayed when the output goes to an interactive terminal, see #205

## Bugfixes

- JavaDoc comments break syntax highlighting in .java files, see #81

- Bat Panics on Haskell Source Code, see #314

## Other

- Better `-h` and `--help` texts.

- Updated documentation on how to configure `bat`s pager

- Updated documentation for light backgrounds, see #328 (@russtaylor)

- Generate shell completions during build, see #115 (@davideGiovannini)

- A lot of new tests have been written

- `bat` is now available via [Termux](https://termux.com/), see #341 (@fornwall)

- `bat` is now available via [nix](https://nixos.org/nix), see #344 (@mgttlinger)

- `bat` is now available via [Docker](https://hub.docker.com/r/danlynn/bat/), see #331 (@danlynn)

# v0.7.1

## Features

- Use the `ansi_colours` package by @mina86 for better true-color approximation on 8 bit color terminals, see #319 and #202.

## Bugfixes

- Bat Panics on Haskell Source Code, see #314
- Disable wrapping when `--style=plain`/`-p` is used, see #289

## Other

- Added Ansible install instructions (@aeimer)
- Added section about Cygwin to the README (@eth-p)

# v0.7.0

## Features

- Tabs are now (optionally) expanded to spaces. This can be controlled with the new
  `--tabs` command-line option or the `BAT_TABS` environment variable. The
  new feature also closes two bugs #166 and #184. For more information, see #302 (@eth-p).

- Added support for the `BAT_STYLE` environment variable, see #208 (@ms2300)

- Added `OneHalf` theme for terminals with a light-gray background, see #256

- Added new syntaxes for CSV, JSX in JavaScript and TypeScript, Cabal, Dart,
  F#, PureScript, Swift, Crystal, PowerShell (Many Thanks to @tobenna and @mimadrid)

## Changes

- Query `git diff` only when needed, see #303 (@ShikChen)

- Disable wrapping when `--plain` is used, see #289 (@eth-p)

## Bugfixes

- Can read files named `cache`, see #275 (@BK1603)

- A lot of bugfixes for Windows, see #252, #264

- Detect `less` reliably and in a portable way, see #271 and #290 (@Aankhen)

- last decoration line is not formatted properly with `--wrap never`, see #299 (@Rogach)

- Do not show file header for directories, see #292

## Other

- Enabled a new `aarch64` build target, see #258 (@rachitchokshi)

- Provide Debian packages for `armhf`, see #280 (@rachitchokshi)

- Added README section about "`bat` on Windows" (@Aankhen)

- Windows installation via scoop (@meltinglava)

# v0.6.1

## Bugfixes

- Fixed panic when running `bat --list-languages | head`, see #232 (@mchlrhw)
- Respect `--color` settings for `--list-themes` and `--list-languages`, see #233
- Git modifications now work on Windows

## Other

- There will be auto-generated Windows releases, starting with this version (@anykao)

# v0.6.0

## Features

- The `--list-themes` option now shows a preview for each highlighting theme (@ms2300)
- Added `-p`/`--plain` as an alias for `--style=plain`, see #212 (@ms2300)
- Major refactorings, enabling some progress on #150. In non-interactive mode, `bat` will now copy input bytes 1:1.
- New languages: Elm, Kotlin, Puppet, TypeScript, see #215 #216 #217 #218
- New syntax highlighting theme: zenburn (@colindean)

## Changes

- New themes in `$BAT_CONFIG_DIR/themes` are now loaded *in addition* to
  the default themes (they may also override), see #172
- The `Default.tmTheme` symlink is not necessary anymore.

## Bugfixes

* Using `bat cache --init` leads to duplicated syntaxes, see #206

## Other

* Extended and cleaned-up `--help` text.
* Added initial version of a man page, see #52
* New README sections: *Development* and *Troubleshooting*, see #220

# v0.5.0

## Features

- Added `--line-range n:m` option to print a range of lines, see #159 (@tskinn)
- The syntax highlighting theme can now be controlled by the `BAT_THEME` environment variable, see [README](https://github.com/sharkdp/bat#highlighting-theme) and #177 (@mandx)
- The `PAGER` and `BAT_PAGER` environment variables can be used to control the pager that `bat` uses, see #158 and the [new README section](https://github.com/sharkdp/bat#using-a-different-pager)
- Added syntax highlighting for Nix, see #180
- Added syntax highlighting for AWK (Gert Hulselmans)

## Changes

- The customization of syntax sets and theme sets is now separated. Syntax definitions are now loaded *in addition* to the ones that are stored in the `bat` binary by default. Please refer to these new sections in the README: [Adding new syntaxes](https://github.com/sharkdp/bat#adding-new-syntaxes--language-definitions), [Adding new themes](https://github.com/sharkdp/bat#adding-new-themes), also see #172
- The color for the filename is now the default foreground color. The colors for the grid and the line numbers is now determined from the syntax highlighting theme, which now also works for light backgrounds, see #178.

## Bugfixes

- Escape Sequences get partially stripped, see #182 (@eth-p)
- Use separate Git repository for snapshot testing, see #165 and #161
- Markdown breaking on JavaScript, see #183

## Other

- Binaries for armv7 are now provided, see #196
- `bat` is now in the official [Arch package repositories](https://www.archlinux.org/packages/community/x86_64/bat/).
- Optimizations in the RGB => 8-bit conversion (@mina86)

# v0.4.1

(this is just a small bugfix release, see 0.4.0 for all features and changes)

## Bugfixes

- Fix problem with `cargo test` when `bat` is not checked out in a Git repository, see #161

# v0.4.0

## Features

* Support for line-wrapping, see #54 and #102 (@eth-p)
* New and updated `--style` parameter, see #74 and README (@pitkley)
* Added `--theme` and `--list-themes` options, see #89 (@rleungx)
* Added syntax highlighting for: Julia (@iamed2), Dockerfiles, VimL, CMake, INI, Less
* Added a few popular Sublime Text highlighting themes, see #133
* Support for bold, italic and underline font styles, see #96
* Support for 32bit systems is now available, see #84
* Added `-u` and `-n` options, see #134
* ANSI color support on Windows 10

## Changes

* The customization folder for own syntaxes has been renamed from `syntax` to `syntaxes`, see README.
* Changed Markdown syntax to the default Sublime Text syntax, see #157
* Sorted language listing (@rleungx)
* Command line arguments like `--theme` or `--color` can now override themselves.
* Improved `--help` text.

## Bugfixes

- Fixed crash for (really) small terminal sizes, see #117 (@eth-p)
- Syntax detection for `.bashrc`, `CMakeLists.txt` etc., see #100
- Properly handle lines with invalid UTF-8, see #7 (@BrainMaestro)
- Better error handling, see #17 (@rleungx and @sharkdp)
- Proper handling of UTF-8 characters in `less`, see #98 (@ghuls)
- Build fix on nightly, see #148 (@tathanhdinh)

## Other

- [Comparison with alternative projects](https://github.com/sharkdp/bat/blob/master/doc/alternatives.md).
- New "bat" logo in the README, see #119 (@jraulhernandezi)
- Output test cases (@BrainMaestro)
- Lots of great refactoring work (@BrainMaestro)

# v0.3.0

## Features

* Automatic paging by integrating with `less`, see #29 (@BrainMaestro)
* Added support for reading from standard input, see #2
* Added support for writing to non-interactive terminals (pipes, files, ..); new
  `--color=auto/always/never` option, see #26 (@BrainMaestro)
* Added `--list-languages` option to print all available syntaxes, see #69 (@connorkuehl)
* New option to specify the syntax via `-l`/`--language`, see #19 (@BrainMaestro)
* New option to control the output style (`--style`), see #5 (@nakulcg)
* Added syntax highlighting support for TOML files, see #37

## Changes

* The `init-cache` sub-command has been removed. The cache can now be controlled via
  `bat cache`. See `bat cache -h` for all available commands.

## Bug fixes

* Get git repository from file path instead of current directory, see #22 (@nakulcg)
* Process substitution can now be used with bat (`bat <(echo a) <(echo b)`), see #80

## Thanks

I'd like to say a big THANK YOU to all contributors and everyone that has given us
some form of feedback.

Special thanks go to @BrainMaestro for his huge support with new features, bug reports
and code reviews!

# v0.2.3

- Added a new statically linked version of bat (`..-musl-..`)

# v0.2.2

- Remove openssl dependency completely, see #30.

# v0.2.1

- Added Elixir syntax, see #25.
- Use libcurl-openssl instead of libcurl-gnutls, see #30.

# v0.2.0

- Support for custom syntaxes, add 'Markdown extended' theme
- Bugfix: Git modifications not shown from child folder

# v0.1.0

Initial release<|MERGE_RESOLUTION|>--- conflicted
+++ resolved
@@ -57,11 +57,8 @@
 - Map `.flatpakref` and `.flatpakrepo` files to INI syntax #3353 (@Ferenc-)
 - Update hosts syntax #3368 (@keith-hall)
 - Map `.kshrc` files to Bash syntax #3364 (@ritoban23)
-<<<<<<< HEAD
 - Map `/var/log/dmesg` files to Syslog syntax #3412 (@keith-hall)
-=======
 - Add syntax definition and test file for Go modules(`go.mod` and `go.sum`) highlighting, see #3424 (@DarkMatter-999)
->>>>>>> f558902a
 
 ## Themes
 
