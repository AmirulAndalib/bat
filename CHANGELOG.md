# unreleased

## Features

- Set terminal title to file names when Paging is not Paging::Never #2807 (@Oliver-Looney)
- `bat --squeeze-blank`/`bat -s` will now squeeze consecutive empty lines, see #1441 (@eth-p) and #2665 (@einfachIrgendwer0815)
- `bat --squeeze-limit` to set the maximum number of empty consecutive when using `--squeeze-blank`, see #1441 (@eth-p) and #2665 (@einfachIrgendwer0815)
- `PrettyPrinter::squeeze_empty_lines` to support line squeezing for bat as a library, see #1441 (@eth-p) and #2665 (@einfachIrgendwer0815)
- Syntax highlighting for JavaScript files that start with `#!/usr/bin/env bun` #2913 (@sharunkumar)
- `bat --strip-ansi={never,always,auto}` to remove ANSI escape sequences from bat's input, see #2999 (@eth-p)
- Add or remove individual style components without replacing all styles #2929 (@eth-p)
<<<<<<< HEAD
- Automatically choose theme based on the terminal's color scheme, see #2896 (@bash)
=======
- Add option `--binary=as-text` for printing binary content, see issue #2974 and PR #2976 (@einfachIrgendwer0815)
>>>>>>> 517ddd8e

## Bugfixes

- Fix long file name wrapping in header, see #2835 (@FilipRazek)
- Fix `NO_COLOR` support, see #2767 (@acuteenvy)
- Fix handling of inputs with OSC ANSI escape sequences, see #2541 and #2544 (@eth-p)
- Fix handling of inputs with combined ANSI color and attribute sequences, see #2185 and #2856 (@eth-p)
- Fix panel width when line 10000 wraps, see #2854 (@eth-p)
- Fix compile issue of `time` dependency caused by standard library regression #3045 (@cyqsimon)
- Fix override behavior of --plain and --paging, see issue #2731 and PR #3108 (@einfachIrgendwer0815)

## Other

- Upgrade to Rust 2021 edition #2748 (@cyqsimon)
- Refactor and cleanup build script #2756 (@cyqsimon)
- Checks changelog has been written to for PRs in CI #2766 (@cyqsimon)
  - Use GitHub API to get correct PR submitter #2791 (@cyqsimon)
- Minor benchmark script improvements #2768 (@cyqsimon)
- Update Arch Linux package URL in README files #2779 (@brunobell)
- Update and improve `zsh` completion, see #2772 (@okapia)
- More extensible syntax mapping mechanism #2755 (@cyqsimon)
- Use proper Architecture for Debian packages built for musl, see #2811 (@Enselic)
- Pull in fix for unsafe-libyaml security advisory, see #2812 (@dtolnay)
- Update git-version dependency to use Syn v2, see #2816 (@dtolnay)
- Update git2 dependency to v0.18.2, see #2852 (@eth-p)
- Improve performance when color output disabled, see #2397 and #2857 (@eth-p)
- Relax syntax mapping rule restrictions to allow brace expansion #2865 (@cyqsimon)
- Apply clippy fixes #2864 (@cyqsimon)
- Faster startup by offloading glob matcher building to a worker thread #2868 (@cyqsimon)
- Display which theme is the default one in basic output (no colors), see #2937 (@sblondon)
- Display which theme is the default one in colored output, see #2838 (@sblondon)
- Add aarch64-apple-darwin ("Apple Silicon") binary tarballs to releases, see #2967 (@someposer)
- Update the Lisp syntax, see #2970 (@ccqpein)
- Use bat's ANSI iterator during tab expansion, see #2998 (@eth-p)
- Support 'statically linked binary' for aarch64 in 'Release' page, see #2992 (@tzq0301)
- Update options in shell completions and the man page of `bat`, see #2995 (@akinomyoga)
- Update nix dev-dependency to v0.29.0, see #3112 (@decathorpe)

## Syntaxes

- `cmd-help`: scope subcommands followed by other terms, and other misc improvements, see #2819 (@victor-gp)
- Upgrade JQ syntax, see #2820 (@dependabot[bot])
- Add syntax mapping for quadman quadlets #2866 (@cyqsimon)
- Map containers .conf files to TOML syntax #2867 (@cyqsimon)
- Associate `.xsh` files with `xonsh` syntax that is Python, see #2840 (@anki-code)
- Associate JSON with Comments `.jsonc` with `json` syntax, see #2795 (@mxaddict)
- Associate JSON-LD `.jsonld` files with `json` syntax, see #3037 (@vorburger)
- Associate `.textproto` files with `ProtoBuf` syntax, see #3038 (@vorburger)
- Associate GeoJSON `.geojson` files with `json` syntax, see #3084 (@mvaaltola)
- Associate `.aws/{config,credentials}`, see #2795 (@mxaddict)
- Associate Wireguard config `/etc/wireguard/*.conf`, see #2874 (@cyqsimon)
- Add support for [CFML](https://www.adobe.com/products/coldfusion-family.html), see #3031 (@brenton-at-pieces)
- Map `*.mkd` files to `Markdown` syntax, see issue #3060 and PR #3061 (@einfachIrgendwer0815)
- Add syntax mapping for kubernetes config files #3049 (@cyqsimon)
- Adds support for pipe delimiter for CSV #3115 (@pratik-m)
- Add syntax mapping for `/etc/pacman.conf` #2961 (@cyqsimon)

## Themes

## `bat` as a library

- Changes to `syntax_mapping::SyntaxMapping` #2755 (@cyqsimon)
  - `SyntaxMapping::get_syntax_for` is now correctly public
  - [BREAKING] `SyntaxMapping::{empty,builtin}` are removed; use `SyntaxMapping::new` instead
  - [BREAKING] `SyntaxMapping::mappings` is replaced by `SyntaxMapping::{builtin,custom,all}_mappings`
- Make `Controller::run_with_error_handler`'s error handler `FnMut`, see #2831 (@rhysd)
- Improve compile time by 20%, see #2815 (@dtolnay)
- Add `theme::theme` for choosing an appropriate theme based on the
  terminal's color scheme, see #2896 (@bash)
  - [BREAKING] Remove `HighlightingAssets::default_theme`. Use `theme::default_theme` instead.

# v0.24.0

## Features

- Add environment variable `BAT_PAGING`, see #2629 (@einfachIrgendwer0815)
- Add opt-in (`--features lessopen`) support for `LESSOPEN` and `LESSCLOSE`. See #1597, #1739, #2444, #2602, and #2662 (@Anomalocaridid)

## Bugfixes

- Fix `more` not being found on Windows when provided via `BAT_PAGER`, see #2570, #2580, and #2651 (@mataha)
- Switched default behavior of `--map-syntax` to be case insensitive #2520
- Updated version of `serde_yaml` to `0.9`. See #2627 (@Raghav-Bell)
- Fix arithmetic overflow in `LineRange::from` and `LineRange::parse_range`, see #2674, #2698 (@skoriop)
- Fix paging not happening when stdout is interactive but stdin is not, see #2574 (@Nigecat)
- Make `-pp` override `--paging` and vice versa when passed as a later argument, see #2660 (@J-Kappes)

## Other

- Output directory for generated assets (completion, manual) can be customized, see #2515 (@tranzystorek-io)
- Use the `is-terminal` crate instead of `atty`, see #2530 (@nickelc)
- Add Winget Releaser workflow, see #2519 (@sitiom)
- Bump MSRV to 1.70, see #2651 (@mataha)

## Syntaxes

- Associate `os-release` with `bash` syntax, see #2587 (@cyqsimon)
- Associate `Containerfile` with `Dockerfile` syntax, see #2606 (@einfachIrgendwer0815)
- Replaced quotes with double quotes so fzf integration example script works on windows and linux. see #2095 (@johnmatthiggins)
- Associate `ksh` files with `bash` syntax, see #2633 (@johnmatthiggins)
- Associate `sarif` files with `JSON` syntax, see #2695 (@rhysd)
- Associate `ron` files with `rust` syntax, see #2427 (@YeungOnion)
- Add support for [WebGPU Shader Language](https://www.w3.org/TR/WGSL/), see #2692 (@rhysd)
- Add `.dpkg-new` and `.dpkg-tmp` to ignored suffixe, see #2595 (@scop)
- fix: Add syntax mapping `*.jsonl` => `json`, see #2539 (@WinterCore)
- Update `Julia` syntax, see #2553 (@dependabot)
- add `NSIS` support, see #2577 (@idleberg)
- Update `ssh-config`, see #2697 (@mrmeszaros)
- Add syntax mapping `*.debdiff` => `diff`, see #2947 (@jacg)

## `bat` as a library

- Add optional output_buffer arg to `Controller::run()` and `Controller::run_with_error_handler()`, see #2618 (@Piturnah)


# v0.23.0

## Features

- Implemented `-S` and `--chop-long-lines` flags as aliases for `--wrap=never`. See #2309 (@johnmatthiggins)
- Breaking change: Environment variables can now override config file settings (but command-line arguments still have the highest precedence), see #1152, #1281, and #2381 (@aaronkollasch)
- Implemented `--nonprintable-notation=caret` to support showing non-printable characters using caret notation. See #2429 (@einfachIrgendwer0815)

## Bugfixes

- Fix `bat cache --clear` not clearing the `--target` dir if specified. See #2393 (@miles170)

## Other

- Various bash completion improvements, see #2310 (@scop)
- Disable completion of `cache` subcommand, see #2399 (@cyqsimon)
- Signifigantly improve startup performance on macOS, see #2442 (@BlackHoleFox)
- Bump MSRV to 1.62, see #2496 (@Enselic)

## Syntaxes

- Added support for Ada, see #1300 and #2316 (@dkm)
- Added `todo.txt` syntax, see #2375 (@BANOnotIT)
- Improve Manpage.sublime-syntax. See #2364 (@Freed-Wu) and #2461 (@keith-hall)
- Added a new `requirements.txt` syntax, see #2361 (@Freed-Wu)
- Added a new VimHelp syntax, see #2366 (@Freed-Wu)
- Associate `pdm.lock` with `TOML` syntax, see #2410
- `Todo.txt`: Fix highlighting of contexts and projects at beginning of done.txt, see #2411
- `cmd-help`: overhaul scope names (colors) to improve theme support; misc syntax improvements. See #2419 (@victor-gp)
- Added support for Crontab, see #2509 (@keith-hall)

## Themes

## `bat` as a library

- `PrettyPrinter::header` correctly displays a header with the filename, see #2378 and #2406 (@cstyles)


# v0.22.1

## Bugfixes

- Bring back pre-processing of ANSI escape characters to so that some common `bat` use cases starts working again. See #2308 (@Enselic)

# v0.22.0

## Features

- Make the default macOS theme depend on Dark Mode. See #2197, #1746 (@Enselic)
- Support for separate system and user config files. See #668 (@patrickpichler)

## Bugfixes

- Prevent fork nightmare with `PAGER=batcat`. See #2235 (@johnmatthiggins)
- Make `--no-paging`/`-P` override `--paging=...` if passed as a later arg, see #2201 (@themkat)
- `--map-syntax` and `--ignored-suffix` now works together, see #2093 (@czzrr)
- Strips byte order mark from output when in non-loop-through mode. See #1922 (@dag-h)

## Other

- Relaxed glibc requirements on amd64, see #2106 and #2194 (@sharkdp)
- Improved fish completions. See #2275 (@zgracem)
- Stop pre-processing ANSI escape characters. Syntax highlighting on ANSI escaped input is not supported. See #2185 and #2189 (@Enselic)

## Syntaxes

- NSE (Nmap Scripting Engine) is mapped to Lua, see #2151 (@Cre3per)
- Correctly color `fstab` dump and pass fields, see #2246 (@yuvalmo)
- Update `Command Help` syntax, see #2255
- `Julia`: Fix syntax highlighting for function name starting with `struct`, see #2230
- Minor update to `LiveScript`, see #2291
- Associate `.mts` and `.cts` files with the `TypeScript` syntax. See #2236 (@kidonng)
- Fish history is mapped to YAML. See #2237 (@kidonng)

## `bat` as a library

- Make `bat::PrettyPrinter::syntaxes()` iterate over new `bat::Syntax` struct instead of `&syntect::parsing::SyntaxReference`. See #2222 (@Enselic)
- Clear highlights after printing, see #1919 and #1920 (@rhysd)


# v0.21.0

## Features

- Correctly render tab stops in `--show-all`, see #2038 (@Synthetica9)
- Add a `--style=default` option and make it the default. It is less verbose than `full`, see #2061 (@IsaacHorvath)
- Enable BusyBox `less` as pager, see #2162 (@nfisher1226)
- File extensions are now matched case-insensitively. See #1854, #2181 (@Enselic)

## Bugfixes

- Bump `regex` dependency from 1.5.4 to 1.5.5 to fix [CVE-2022-24713](https://blog.rust-lang.org/2022/03/08/cve-2022-24713.html), see #2145, #2139 (@Enselic)
- `bat` no longer crashes when encountering files that references missing syntaxes. See #915, #2181 (@Enselic)

## Performance

- Skip syntax highlighting on long lines (> 16384 chars) to help improve performance. See #2165 (@keith-hall)
- Vastly improve startup time by lazy-loading syntaxes via syntect 5.0.0. This makes bat display small files ~75% faster than before. See #951, #2181 (@Enselic)

## Other

- Include info about custom assets in `--diagnostics` if used. See #2107, #2144 (@Enselic)

## Syntaxes

- Mapped clang-format config file (.clang-format) to YAML syntax (@TruncatedDinosour)
- log syntax: improved handling of escape characters in double quoted strings. See #2123 (@keith-hall)
- Associate `/var/spool/mail/*` and `/var/mail/*` with the `Email` syntax. See #2156 (@cyqsimon)
- Added cmd-help syntax to scope --help messages. See #2148 (@victor-gp)
- Slightly adjust Zig syntax. See #2136 (@Enselic)
- Associate `.inf` files with the `INI` syntax. See #2190 (@Enselic)

## `bat` as a library

- Allow configuration of `show_nonprintable` with `PrettyPrinter`, see #2142
- The binary format of syntaxes.bin has been changed due to syntaxes now being lazy-loaded via syntect 5.0.0. See #2181 (@Enselic)
- Mark `bat::error::Error` enum as `#[non_exhaustive]` to allow adding new variants without future semver breakage. See #2181 (@Enselic)
- Change `Error::SyntectError(syntect::LoadingError)` to `Error::SyntectError(syntect::Error)`. See #2181 (@Enselic)
- Add `Error::SyntectLoadingError(syntect::LoadingError)` enum variant. See #2181 (@Enselic)


# v0.20.0

## Features

- New style component `header-filesize` to show size of the displayed file in the header. See #1988 (@mdibaiee)
- Use underline for line highlighting on ANSI, see #1730 (@mdibaiee)

## Bugfixes

- Fix bash completion on bash 3.x and bash-completion 1.x. See #2066 (@joshpencheon)

## Syntaxes

- `GraphQL`: Add support for interfaces implementing interfaces and consider ampersand an operator. See #2000
- Associate `_vimrc` and `_gvimrc` files with the `VimL` syntax. See #2002
- Associate `poetry.lock` files with the `TOML` syntax. See #2049
- Associate `.mesh`, `.task`, `.rgen`, `.rint`, `.rahit`, `.rchit`, `.rmiss`, and `.rcall` with the `GLSL` syntax. See #2050
- Added support for `JQ` syntax, see #2072
- Properly associate global git config files rooted in `$XDG_CONFIG_HOME/git/` or `$HOME/.config/git/`. See #2067 (@cyqsimon)

## `bat` as a library

- Exposed `get_syntax_set` and `get_theme` methods on `HighlightingAssets`. See #2030 (@dandavison)
- Added `HeaderFilename` and `HeaderFilesize` to `StyleComponent` enum, and mark it `#[non_exhaustive]`. See #1988 (@mdibaiee)


# v0.19.0

## Performance

- Reduce startup time in loop-through mode (e.g. when redirecting output) by 90%. See #1747 (@Enselic)
- Load themes lazily to make bat start 25% faster when disregarding syntax load time. See #1969 (@Enselic)
- Python syntax highlighting no longer suffers from abysmal performance in specific scenarios. See #1688 (@keith-hall)
- Fix for poor performance when ANSI escape sequences are piped to `bat`, see #1596 (@eth-p)
- Fix for incorrect handling of ANSI escape sequences when using `--wrap=never`, see #1596 (@eth-p)
- Load custom assets as fast as integrated assets, see #1753 (@Enselic)

## Features

- Support for `x:-delta` (minus) syntax in line ranges (e.g. `20:-10`). See  #1901 (@bojan88)
- Support for `--ignored-suffix` argument. See #1892 (@bojan88)
- `$BAT_CONFIG_DIR` is now a recognized environment variable. It has precedence over `$XDG_CONFIG_HOME`, see #1727 (@billrisher)
- Support for `x:+delta` syntax in line ranges (e.g. `20:+10`). See  #1810 (@bojan88)
- Add new `--acknowledgements` option that gives credit to theme and syntax definition authors. See #1971 (@Enselic)
- Include git hash in `bat -V` and `bat --version` output if present. See #1921 (@Enselic)

## Bugfixes

- First line not shown in diff context. See #1891 (@divagant-martian)
- Do not ignore syntaxes that handle file names with a `*.conf` extension. See #1703 (@cbolgiano)

## Other

- Add PowerShell completion, see #1826 (@rashil2000)
- Minimum supported Rust version (MSRV) bumped to 1.51, see #1994 (@mdibaiee)

## Syntaxes

- Groff, see #1685 (@scop)
- HTTP Requests and Responses, see #1748 (@keith-hall)
- LLVM, see #1777 (@ioncodes)
- Highlight for `vimrc` and `gvimrc` files, see #1763 (@SuperSandro2000)
- Syslog highlighting improvements, see #1793 (@scop)
- Added support for `slim` syntax, see #1693 (@mfinelli)
- Racket, see #1884 (@jubnzv)
- LiveScript, see #1915 (@Enselic)
- MediaWiki, see #1925 (@sorairolake)
- The `requirements.txt` syntax has been removed due to incompatible license requirements.
- Dart, new highlighter, see #1959 (@Ersikan)
- SCSS and Sass syntaxes updated, see #1766 (@Enselic)
- PowerShell syntax updated, see #1935 (@Enselic)
- TypeScript syntax updated, see #1834 (@Enselic)

## `bat` as a library

- Deprecate `HighlightingAssets::syntaxes()` and `HighlightingAssets::syntax_for_file_name()`. Use `HighlightingAssets::get_syntaxes()` and `HighlightingAssets::get_syntax_for_path()` instead. They return a `Result` which is needed for upcoming lazy-loading work to improve startup performance. They also return which `SyntaxSet` the returned `SyntaxReference` belongs to. See #1747, #1755, #1776, #1862 (@Enselic)
- Remove `HighlightingAssets::from_files` and `HighlightingAssets::save_to_cache`. Instead of calling the former and then the latter you now make a single call to `bat::assets::build`. See #1802, #1971 (@Enselic)
- Replace  the `error::Error(error::ErrorKind, _)` struct and enum with an `error::Error` enum. `Error(ErrorKind::UnknownSyntax, _)` becomes `Error::UnknownSyntax`, etc. Also remove the `error::ResultExt` trait. These changes stem from replacing `error-chain` with `thiserror`. See #1820 (@Enselic)
- Add new `MappingTarget` enum variant `MapExtensionToUnknown`. Refer to its documentation for more information. Also mark `MappingTarget` as `#[non_exhaustive]` since more enum variants might be added in the future. See #1703 (@cbolgiano), #2012 (@Enselic)


# v0.18.3

## Bugfixes

- Bump `git2` dependency to fix build with Rust 1.54, see #1761


# v0.18.2

## Features

- Ignore known backup/template filename suffixes when selecting the syntax, see #1687 (@scop)

## Bugfixes

- Fix for a security vulnerability on Windows. Prior to this release, `bat` would execute programs called `less`/`less.exe` from the current working directory (instead of the one from `PATH`) with priority. An attacker might be able to use this by placing a malicious program in a shared directory where the user would execute `bat`. `bat` users on Windows are advised to upgrade to this version. See #1724 and #1472 (@Ry0taK).

## Other

- Add bash completion, see #1678 (@scop)
- Fix Clippy lints, see #1661 (@mohamed-abdelnour)
- Add syntax highlighting test files, see #1213 and #1668 (@mohamed-abdelnour)

## Syntaxes

- Upgraded Julia syntax to fix a highlighting bug, see #1692
- Added support for `dash` syntax, see #1654 (@mohamed-abdelnour)
- Added support for `XAML` syntax, see #1590 and #1655 (@mohamed-abdelnour)
- Apply `DotENV` syntax also for `.env.default` and `.env.defaults` files, see #1669


# v0.18.1

## Bugfixes

- Mouse support and screen clearing broken for `less` versions with minor version number (581.2), see #1629 and #1639 (@aswild)

## Other

- `Input::ordinary_file` and `Input::with_name` now accept `Path` rather than `OsStr` see #1571 (@matklad)
- The `LESS` environment variable is now included in `bat --diagnostic`, see #1589 (@Enselic)
- Increased min. required Rust version to 1.45

## Syntaxes

- Improved the Syslog syntax highlighting, see #1606 (@keith-hall)
- Replaced "Advanced CSV" with a custom CSV syntax definition written especially for `bat`; see #1574 (@keith-hall)
- Added SystemVerilog file syntax, see #1580 (@SeanMcLoughlin)
- Added Solidity and Vyper syntax, see #1602 (@Ersikan)

## New themes

- Dark+ VS Code theme, see #1588 and #1598 (@PatriotRossii)



# v0.18.0

## Features

- Use a pager when `bat --list-languages` is called, see #1394 (@stku1985)

## Bugfixes

- If the last line doesn't end with a newline character, don't add it if `--style=plain`, see #1438 (@Enselic)
- Only print themes hint in interactive mode (`bat --list-themes`), see #1439 (@rsteube)
- Make ./tests/syntax-tests/regression_test.sh work on recent versions of macOS, see #1443 (@Enselic)
- VimL syntax highlighting fix, see #1450 (@esensar)
- Print an 'Invalid syntax theme settings' error message if a custom theme is broken, see #614 (@Enselic)
- If plain mode is set and wrap is not explicitly opted in, long lines will no be truncated, see #1426
- If `PAGER` (but not `BAT_PAGER` or `--pager`) is `more` or `most`, silently use `less` instead to ensure support for colors, see #1063 (@Enselic)
- If `PAGER` is `bat`, silently use `less` to prevent recursion. For `BAT_PAGER` or `--pager`, exit with error, see #1413 (@Enselic)
- Manpage highlighting fix, see #1511 (@keith-hall)
- `BAT_CONFIG_PATH` ignored by `bat` if non-existent, see #1550 (@sharkdp)

## Other

- Performance improvements, see #1421 (@LovecraftianHorror)
- Added a new `--diagnostic` option to collect information for bug reports, see #1459 (@sharkdp)
- Modified default theme colors to differentiate between a JSON key and a string value, see #1400 (@keith-hall)
- Upped min required Rust version to 1.42

## Syntaxes

- Added Zig syntax, see #1470 (@paulsmith)
- Added Lean syntax, see #1446 (@Julian)
- Added `.resource` extension for Robot Framework files, see #1386
- Added `gnuplot` syntax, see #1431 (@sharkdp)
- Highlight *.pac (Proxy auto-config) files as JavaScript, see #1515 (@sharkdp)

## New themes

- `ansi` replaces `ansi-dark` and `ansi-light`, see #1104 and #1412 (@mk12). **Breaking change:** users that were previously using one of the `ansi-*` themes should switch to `ansi`.
- The Gruvbox theme has been updated, see #1291 (@j0hnmeow). **Breaking change:** users that were previously using `gruvbox` or `gruvbox-white` should update and use `gruvbox-dark`/`gruvbox-light` instead.

## `bat` as a library

- The following `PrettyPrinter` methods have been removed (they were previously deprecated):
   - `input_stdin_with_name`
   - `input_from_bytes_with_name`
   - `input_from_reader_with_name`
   - `vcs_modification_markers` (if the `git` feature is not enabled)


# v0.17.1

## Bugfixes

- Running `bat` without arguments fails ("output file is also an input"), see #1396


# v0.17.0

## Features

- Added a new `--style` value, `rule`, which adds a simple horizontal ruled line between files, see #1276 (@tommilligan)
- Pass `-S` ("chop long lines") to `less` if `--wrap=never` is set in `bat`, see #1255 (@gahag)

## Bugfixes

- Detect infinite loop when input and output are the same, see #1193 and #1197 (@niklasmohrin)
- Throw an error when `bat` is being used as `pager`, see #1343 (@adrian-rivera)
- Bash syntax highlighting not selected for `*.ebuild` and `*.eclass` files, see #1292 (@sharkdp)
- Fix `zsh` completion when using `-p`, see #1320 (@xzfc)

## Other

- Add note to refer to see detailed help with `--help` (and vice versa with `-h`), see #1215 (@henil)
- Add a `Contributors` section to `README`, see #1348 (@adrian-rivera)

## Syntaxes

- Manpage syntax highlighting has been improved, see #1315 (@keith-hall)
- Add Svelte file syntax, see #1285 (@kjmph)

## New themes

- Coldark, see #1329 (@armandphilippot)


# v0.16.0

## Features

- Added support for the `NO_COLOR` environment variable, see #1021 and #1031 (@eth-p)
- Added `-P` short flag to disable paging, see #1075 and #1082 (@LordFlashmeow)
- Added `--force-colorization`/`-f` flag to provide an alias for forced color and decoration output, see #1141 (@alexanderkarlis)

## Bugfixes

- Fixed non-printable characters display for redirected output, see #1061 (@gsomix)
- Handle file extension conflicts in `--list-languages`, see #1076 and #1135 (@Kienyew)

## Other

- Switched to "·" (U+00B7) Middle Dot from "•" (U+2022) Bullet for non-printing spaces, see #1056 and #1100 (@LordFlashmeow)
- Added zsh shell completion script, see #1136 (@Kienyew)
- Improved `--help` text (@sharkdp)
- Added custom languages/themes sections to manpage (@eth-p)

## Syntaxes

- Update AsciiDoc syntax, see #1034 (@rxt1077)
- GLSL (@caioalonso)
- Add Nginx and Apache config file syntax, see #1137 (@kjmph, @niklasmohrin)
- Use `fstab` syntax for `crypttab` files, see #1073 (@sharkdp)
- Support syntax highlighting for files in `$XDG_CONFIG_HOME/git/`, see #1191 (@ahmedelgabri)

## New themes

- Gruvbox, see #1069 (@kyleondy)
- base16-256 for [base16-shell](https://github.com/chriskempson/base16-shell) users, see #1111 (@mk12)

## `bat` as a library

- Add APIs to provide `Input` descriptions with `InputDescription` (@eth-p)
- Add function to directly provide `Input`s to `PrettyPrinter` (@eth-p)
- **Breaking:** `Input::theme_preview_file` is no longer available. (@eth-p)

## Packaging

- Removed build dependency on `liquid` (@sharkdp).

# v0.15.4

## Bugfixes

- Added missing Solarized themes, see #1027
- Fixed highlighting bug in Haskell source files, see #1026

# v0.15.3

## Bugfixes

- Cannot run `bat` with relative paths, see #1022
- bat mishighlights Users that start with digits in SSH config, see #984

## New syntaxes

- SML, see #1005 (@kopecs)

## Other

- Some syntaxes and themes have been updated to the latest version

# v0.15.2

## Bugfixes

- Fix syntax detection for files called 'rails', see #1008
- Fix potential errors with syntax detection for symlinked files, see #1001
- `--map-syntax` doesn't work with names provided through `--file-name` (@eth-p)

## Other

- Add padding above headers when not using a grid, see #968 and #981 (@pt2121)
- bat now prints an error if an invalid syntax is specified via `-l` or `--map-syntax`, see #1004 (@eth-p)

## `bat` as a library

- `PrettyPrinter::vcs_modification_markers` has been marked deprecated when building without the `git` feature, see #997 and #1020 (@eth-p, @sharkdp)

## Packaging

- Compilation problems with `onig_sys` on various platforms have been resolved by upgrading to `syntect 4.2`, which includes a new `onig` version that allows to build `onig_sys` without the `bindgen` dependency. This removes the need for `libclang(-dev)` to be installed to compile `bat`. Package maintainers might want to remove `clang` as a build dependency. See #650 for more details.

# v0.15.1

## Bugfixes

- Fix highlighting of Markdown files, see #963 and #977
- Fix `base16` theme (was broken since in v0.14), see #972, #934 and #979 (@mk12).
  Users suffering from #865 ("no color for bat in ssh from a Windows client") can use the `ansi-dark` and `ansi-light` themes from now on.

## New syntaxes

- Fortran, see #957
- Email (@mariozaizar)
- QML, see #962 (@pylipp)

# v0.15.0

## Features

- Add a new `--diff`/`-d` option that can be used to only show lines surrounding
  Git changes, i.e. added, removed or modified lines. The amount of additional
  context can be controlled with `--diff-context=N`. See #23 and #940

## Bugfixes

- Error message printed in the middle of the output for another file, see #946
- Performance improvements when using custom caches (via `bat cache --build`): the `bat` startup time should now be twice as fast (@lzutao).

## Themes

- Updated version of the Solarized dark/light themes, see #941

## `bat` as a library

- There are a few changes in the "low level" API (the `Config` struct has changed and
  the error handler needs a new `&mut dyn Write` argument). The high-level API is not
  affected.

# v0.14.0

## Features

- Added a new `--file-name <name>…` option to overwrite the displayed filename(s)
  in the header. This is useful when piping input into `bat`. See #654 and #892 (@neuronull).
- Added a new `--generate-config-file` option to create an initial configuration file
  at the right place. See #870 (@jmick414)

## Bugfixes

- Performance problems with C# source code have been fixed, see #677 (@keith-hall)
- Performance problems with Makefiles have been fixed, see #750 (@keith-hall)
- Fix bug when highlighting Ruby files with unindented heredocs, see #914 (@keith-hall)
- A highlighting problem with Rust source code has been fixed, see #924 (@keith-hall)
- Windows: short files that do not require paging are displayed and then lost, see #887
- `--highlight-line` did not work correctly in combination with `--tabs=0` and `--wrap=never`,
  see #937

## Other

- When saving/reading user-provided syntaxes or themes, `bat` will now maintain a
  `metadata.yaml` file which includes information about the `bat` version which was
  used to create the cached files. When loading cached files, we now print an error
  if they have been created with an incompatible version. See #882
- Updated `liquid` dependency to 0.20, see #880 (@ignatenkobrain)

## `bat` as a library

- A completely new "high level" API has been added that is much more convenient
  to use. See the `examples` folder for the updated code. The older "low level"
  API is still available (basically everything that is not in the root `bat`
  module), but has been refactored quite a bit. It is recommended to only use
  the new "high level" API, if possible. This will be much easier to keep stable.
  Note that this should still be considered a "beta" release of `bat`-as-a-library.
  For more details and some screenshots of the example programs, see #936.
- Stripped out a lot of binary-only dependencies, see #895 and #899 (@dtolnay)

  This introduces a `features = ["application"]` which is enabled by default and pulls in
  everything required by `bat` the application. When depending on bat as a library, downstream
  `Cargo.toml` should disable this feature to cut out inapplicable heavy dependencies:
  ``` toml
  [dependencies]
  bat = { version = "0.14", default-features = false }
  ```
  Other optional functionality has also been put behind features: `paging` and `git` support.
- Allow using the library with older syntect, see #896 and #898 (@dtolnay)

## New syntaxes

- Rego, see #872 (@patrick-east)
- Stylo, see #917


# v0.13.0

## `bat` as a library

Beginning with this release, `bat` can be used as a library (#423).

This was a huge effort and I want to thank all people who made this possible: @DrSensor, @mitsuhiko, @mre, @eth-p!

- Initial attempt in #469 (@mitsuhiko)
- Second attempt, complete restructuring of the `bat` crate, see #679 (@DrSensor)
- Updates to example, public API, error handling, further refactoring: #693 #873 #875 (@sharkdp)

I want to stress that this is the very first release of the library. Things are very likely to change. A lot of things are still missing (including the documentation).

That being said, you can start using it! See the example programs in [`examples/`](https://github.com/sharkdp/bat/tree/master/examples).

You can see the API documentation here: https://docs.rs/bat/

## Features

- (**Breaking change**) Glob-based syntax mapping, see #877 and #592. With this change,
  users need to update their bat config files (`bat --config-file`), if they have any `--map-syntax` settings
  present.

  The option now works like this:
  ```bash
  --map-syntax <glob-pattern>:<syntax-name>
  ```

  For more information, see the `--help` text, the man page or the README.

  This new feature allows us to properly highlight files like:
  * `/etc/profile`
  * `~/.ssh/config`

- `--highlight-line` now accepts line ranges, see #809 (@lkalir)
- Proper wrapping support for output with wide Unicode characters, see #811 #787 and #815 (@Kogia-sima)
- A lot of updates to existing syntaxes via #644 (@benwaffle, @keith-hall)
- `BAT_CACHE_PATH` can be used to place cached `bat` assets in a non-standard path, see #829 (@neuronull)
- Support combination of multiple styles at the same time, see #857 (@aslpavel)

## Bugfixes

- Do not pass '--no-init' on newer less versions, see #749 and #786 (@sharkdp)
- 'bat cache' still takes precedence over existing files, see #666 (@sharkdp)
- `.sc` files should be treated as scala files, see #443 (@benwaffle)
- Allow underscores and dashes in page names, see #670 (@LunarLambda)
- Keep empty lines empty, see #601 (@mbarbar)
- Wrapping does not work when piping, see #758 (@fusillicode, @allevo, @gildo)
- Allow for non-unicode filenames, see #225 (@sharkdp)
- Empty file without header produces incomplete grid, see #798 (@eth-p)
- Files named `build` don't respect shebang lines, see #685 (@sharkdp)

## Other

- Parametrizable names for man page and shell completion files, see #659 #673 #656 (@eth-p)
- Enabled LTO, making `bat` about 10% faster, see #719 (@bolinfest, @sharkdp)
- Suggestions non how to configure `bat` for MacOS dark mode, see README (@jerguslejko)
- Extended ["Integration with other tools"](https://github.com/sharkdp/bat#integration-with-other-tools) section (@eth-p)
- Updated [instrutions on how to use `bat` as a `man`-pager](https://github.com/sharkdp/bat#man), see #652, see #667 (@sharkdp)
- Add section concerning file encodings, see #688 and #568 (@sharkdp)
- Updated sort order of command-line options in `--help` text and manpage, see #653 and #700 (@hrlmartins)
- Updates to the man page syntax, see #718 (@sharkdp)
- Japanese documentation updates, see #863 (@k-ta-yamada, @sorairolake and @wt-l00)
- Accept "default" as a theme, see #757 (@fvictorio)
- Updated Windows installation instructions, see #852 (@sorenbug)
- Updated man page, see #573 (@sharkdp)

## New syntaxes

- Jinja2, see #648 (@Martin819)
- SaltStack SLS, see #658 (@Martin819)
- `/etc/fstab`, see #696 (@flopp and @eth-p)
- `/etc/group` and `/etc/passwd`, see #698 (@argentite)
- `/proc/cpuinfo` and `/proc/meminfo`, see #593 (@sharkdp)
- Nim, see #542 (@sharkdp)
- Vue, see #826 (@chaaaaarlotte)
- CoffeScript, see #833 (@sharkdp)

## New themes

- Dracula, see #687 (@clarfon)
- Nord, see #760 (@crabique)
- Solarized light and dark, see #768 (@hakamadare)

## Packaging

- `bat` is now in the official Ubuntu and Debian repositories, see #323 and #705 (@MarcoFalke)
- `bat` can now be installed via MacPorts, see #675 (@bn3t)
- Install fish completions into 'vendor_completions.d', see #651 (@sharkdp)

## Thanks

- To @eth-p for joining me as a maintainer! I'm very grateful for all the work you put into
  managing and responding to issues, improving our deployment, adding PR/issue templates (#837) as
  well as fixing bugs and implementing new features.

# v0.12.1

## Bugfixes

- Fixes a bug for older Windows versions (*"The procedure entry point `CreateFile2` could not be located"*), see #643 (@rivy)

# v0.12.0

## Features

- Binary file content can now be viewed with `bat -A`, see #623, #640 (@pjsier and @sharkdp)
- `bat` can now be used as a man pager. Take a look at the README and #523 for more details.
- Add new style component to separate multiple `--line-range`s, see #570 (@eth-p)
- Added `-L` as an alias for `--list-languages`

## Bugfixes

- Output looks unbalanced when using '--style=grid,numbers' without 'header', see #571 (@eth-p)
- issues with filenames starting with "cache", see #584
- Can't build cache with new theme without creating cache dir, see #576 (@frm)
- `--terminal-width -10` is parsed incorrectly, see #611

## Other

- Added fish completions to DEB package, see #554

## New syntaxes

- Emacs Org mode, see #36 (@bricewge)
- `requirements.txt`
- DotENV `.env`
- SSH config syntax (`-l ssh_config`), see #582 (@issmirnov)
- `/etc/hosts`, see #583 (@issmirnov)
- GraphQL, see #625 (@dandavison)
- Verilog, see #616
- SCSS and Sass, see #637
- `strace` syntax, see #599

## Packaging

- `bat` is now in the official Gentoo repositories, see #588 (@toku-sa-n)
- `bat` is now in the official Alpine Linux repositories, see #586 (@5paceToast)
- `bat` is in the official Fedora repositories, see #610 (@ignatenkobrain)

# v0.11.0

## Features

- Three new special color themes are available: `ansi-light`, `ansi-dark` and `base16`. These
  are useful for people that often switch from dark to light themes in their terminal emulator
  or for people that want the colors to match their terminal theme colors. For more details,
  see #543 and #490 (@mk12, implementation idea by @trishume)
- Hand-written auto completion script for Fish shell, see #524 and #555 (@ev-dev and @eth-p)
- The `-p`/`--plain` option can now be used twice (typically `-pp`). The first `-p` switches the
  `--style` to "plain". The second `-p` disables the pager. See #560 and #552 (@eth-p)

## Bugfixes

- Do not replace arguments to `less` when using `--pager`, see #509
- Binary files will now be indicated by a warning in interactive mode, see #530 #466 #550 (@maxfilov)
- Empty files are (once again) printed with a single header line, see #504 and #566 (@reidwagner
  and @sharkdp)
- `--terminal-width=0` is now disallowed, see #559 (@eth-p)
- Accidental printing of files named `cache`, see #557

## Other

- New integration tests, see #500 and #502 (@reidwagner and @sharkdp)
- New ["Integration with other tools"](https://github.com/sharkdp/bat#integration-with-other-tools) section in the README.
- Migrated to Rust 2018 (@expobrain)

## New syntaxes

- F# syntax has been updated, see #531 (@stroborobo)
- Fish shell, see #548 (@sanga)

## Packaging

- `bat` is now available on Chocolatey, see #541 (@rasmuskriest)

# v0.10.0

## Features

- Added new `--highlight-line <N>` option, see #453, #346 and #175 (@tskinn and @sharkdp)

## Changes

- **Change the default configuration directory on macOS** to `~/.config/bat`, see #442 (@lavifb). If you are on macOS, you need to copy your configuration directory from the previous place (`~/Library/Preferences/bat`) to the new place (`~/.config/bat`).
- Completely disabled the generation of shell completion files, see #372
- Properly set arguments to `less` if `PAGER` environment variable contains something like `less -F` (which is missing the `-R` option), see #430 (@majecty)
- Report the name of missing files, see #444 (@ufuji1984)
- Don't start pager if file doesn't exist, see #387
- Rename `bat cache --init` to `bat cache --build`, see #498
- Move the `--config-dir` and `--cache-dir` options from `bat cache` to `bat` and hide them from the help text.

## Bugfixes

- Blank line at the end of output when using `--style=plain`, see #379
- EOF must be sent twice on stdin if no other input is sent, see #477 (@reidwagner)

## New syntaxes

- Twig (@ahmedelgabri)
- `.desktop` files (@jleclanche)
- AsciiDoc (@markusthoemmes)
- Assembly (x86_64 and ARM)
- Log files (@caos21)
- Protobuf and ProtobufText (@caos21)
- Terraform (@caos21)
- Jsonnet (@hfm)
- Varlink (@haraldh)

## Other

- Added Japanese version of README (@sh-tech and @object1037)
- Code improvements (@barskern)

# v0.9.0

## Features

- A new `-A`/`--show-all` option has been added to show and highlight non-printable characters (in analogy to GNU `cat`s option):

  ![](https://camo.githubusercontent.com/c3e769482ef3184f6be6adaa34bdc8d19c378254/68747470733a2f2f692e696d6775722e636f6d2f324b54486859542e706e67)

  see #395 and #381 for more details.

- Added `--pager` option (to configure the pager from the configuration file), see #362 (@majecty)

- Added `BAT_CONFIG_PATH` environment variable to set a non-default path for `bat`s configuration file, see #375 (@deg4uss3r)

- Allow for multiple occurrences of `--style` to allow for the configuration
  of styles from the config file, see #367 (@sindreij)

- Allow for multiple `--line-range` arguments, see #23

- The `--terminal-width` option can now also accept offsets, see #376

## Changes

- Use of italics is now *disabled by default* (see #389 for details). They can be
  re-enabled by adding `--italic-text=always` to your configuration file.

- The default tab-width has been set to 4.

- Added new "Sublime Snazzy" theme.

- Shell completions are currently *not* shipped anymore, see #372 for details.

## Bugfixes

- Avoid endless recursion when `PAGER="bat"`, see #383 (@rodorgas)

## Other

- `bat` is now available on openSUSE, see #405 (@dmarcoux)

- Added section about the new configuration file in the README (@deg4uss3r)

- Chinese translation of README (@chinanf-boy)

- Re-written tests for `--tabs` (@choznerol)

- Speed up integration tests, see #394

# v0.8.0

## Features

- Support for a configuration file with the following simple format:

  ```bash
  --tabs=4
  --theme="Sublime Snazzy"

  # A line-comment
  --map-syntax .ignore:.gitignore
  --map-syntax PKGBUILD:bash
  --map-syntax Podfile:ruby

  # Flags and options can also be on a single line:
  --wrap=never --paging=never
  ```

  The configuration file path can be accessed via `bat --config-file`. On Linux,
  it is stored in `~/.config/bat/config`.

- Support for the `BAT_OPTS` environment variable with the same format as specified
  above (in a single line). This takes precedence over the configuration file.

  See also #310.

- Support for custom syntax mappings via the `-m`/`--max-syntax` option.

  This allows users to (re)map certain file extensions or file names to an existing syntax:

  ``` bash
  bat --map-syntax .config:json ...
  ```

  The option can be use multiple times. Note that you can easily make these mappings permanent by using bats new configuration file.

  See #169

- Support pager command-line arguments in `PAGER` and `BAT_PAGER`, see #352 (@Foxboron)

- Add support for wildcards in Windows CMD, see #309 (@zxey)

- First-line syntax detection for all input types, see #205

- Encoding support for UTF-16LE and UTF-16BE, see #285

- New syntaxes: Robot framework (@sanga)

## Changes

- Binary files are now detected and not displayed when the output goes to an interactive terminal, see #205

## Bugfixes

- JavaDoc comments break syntax highlighting in .java files, see #81

- Bat Panics on Haskell Source Code, see #314

## Other

- Better `-h` and `--help` texts.

- Updated documentation on how to configure `bat`s pager

- Updated documentation for light backgrounds, see #328 (@russtaylor)

- Generate shell completions during build, see #115 (@davideGiovannini)

- A lot of new tests have been written

- `bat` is now available via [Termux](https://termux.com/), see #341 (@fornwall)

- `bat` is now available via [nix](https://nixos.org/nix), see #344 (@mgttlinger)

- `bat` is now available via [Docker](https://hub.docker.com/r/danlynn/bat/), see #331 (@danlynn)

# v0.7.1

## Features

- Use the `ansi_colours` package by @mina86 for better true-color approximation on 8 bit color terminals, see #319 and #202.

## Bugfixes

- Bat Panics on Haskell Source Code, see #314
- Disable wrapping when `--style=plain`/`-p` is used, see #289

## Other

- Added Ansible install instructions (@aeimer)
- Added section about Cygwin to the README (@eth-p)

# v0.7.0

## Features

- Tabs are now (optionally) expanded to spaces. This can be controlled with the new
  `--tabs` command-line option or the `BAT_TABS` environment variable. The
  new feature also closes two bugs #166 and #184. For more information, see #302 (@eth-p).

- Added support for the `BAT_STYLE` environment variable, see #208 (@ms2300)

- Added `OneHalf` theme for terminals with a light-gray background, see #256

- Added new syntaxes for CSV, JSX in JavaScript and TypeScript, Cabal, Dart,
  F#, PureScript, Swift, Crystal, PowerShell (Many Thanks to @tobenna and @mimadrid)

## Changes

- Query `git diff` only when needed, see #303 (@ShikChen)

- Disable wrapping when `--plain` is used, see #289 (@eth-p)

## Bugfixes

- Can read files named `cache`, see #275 (@BK1603)

- A lot of bugfixes for Windows, see #252, #264

- Detect `less` reliably and in a portable way, see #271 and #290 (@Aankhen)

- last decoration line is not formatted properly with `--wrap never`, see #299 (@Rogach)

- Do not show file header for directories, see #292

## Other

- Enabled a new `aarch64` build target, see #258 (@rachitchokshi)

- Provide Debian packages for `armhf`, see #280 (@rachitchokshi)

- Added README section about "`bat` on Windows" (@Aankhen)

- Windows installation via scoop (@meltinglava)

# v0.6.1

## Bugfixes

- Fixed panic when running `bat --list-languages | head`, see #232 (@mchlrhw)
- Respect `--color` settings for `--list-themes` and `--list-languages`, see #233
- Git modifications now work on Windows

## Other

- There will be auto-generated Windows releases, starting with this version (@anykao)

# v0.6.0

## Features

- The `--list-themes` option now shows a preview for each highlighting theme (@ms2300)
- Added `-p`/`--plain` as an alias for `--style=plain`, see #212 (@ms2300)
- Major refactorings, enabling some progress on #150. In non-interactive mode, `bat` will now copy input bytes 1:1.
- New languages: Elm, Kotlin, Puppet, TypeScript, see #215 #216 #217 #218
- New syntax highlighting theme: zenburn (@colindean)

## Changes

- New themes in `$BAT_CONFIG_DIR/themes` are now loaded *in addition* to
  the default themes (they may also override), see #172
- The `Default.tmTheme` symlink is not necessary anymore.

## Bugfixes

* Using `bat cache --init` leads to duplicated syntaxes, see #206

## Other

* Extended and cleaned-up `--help` text.
* Added initial version of a man page, see #52
* New README sections: *Development* and *Troubleshooting*, see #220

# v0.5.0

## Features

- Added `--line-range n:m` option to print a range of lines, see #159 (@tskinn)
- The syntax highlighting theme can now be controlled by the `BAT_THEME` environment variable, see [README](https://github.com/sharkdp/bat#highlighting-theme) and #177 (@mandx)
- The `PAGER` and `BAT_PAGER` environment variables can be used to control the pager that `bat` uses, see #158 and the [new README section](https://github.com/sharkdp/bat#using-a-different-pager)
- Added syntax highlighting for Nix, see #180
- Added syntax highlighting for AWK (Gert Hulselmans)

## Changes

- The customization of syntax sets and theme sets is now separated. Syntax definitions are now loaded *in addition* to the ones that are stored in the `bat` binary by default. Please refer to these new sections in the README: [Adding new syntaxes](https://github.com/sharkdp/bat#adding-new-syntaxes--language-definitions), [Adding new themes](https://github.com/sharkdp/bat#adding-new-themes), also see #172
- The color for the filename is now the default foreground color. The colors for the grid and the line numbers is now determined from the syntax highlighting theme, which now also works for light backgrounds, see #178.

## Bugfixes

- Escape Sequences get partially stripped, see #182 (@eth-p)
- Use separate Git repository for snapshot testing, see #165 and #161
- Markdown breaking on JavaScript, see #183

## Other

- Binaries for armv7 are now provided, see #196
- `bat` is now in the official [Arch package repositories](https://www.archlinux.org/packages/community/x86_64/bat/).
- Optimizations in the RGB => 8-bit conversion (@mina86)

# v0.4.1

(this is just a small bugfix release, see 0.4.0 for all features and changes)

## Bugfixes

- Fix problem with `cargo test` when `bat` is not checked out in a Git repository, see #161

# v0.4.0

## Features

* Support for line-wrapping, see #54 and #102 (@eth-p)
* New and updated `--style` parameter, see #74 and README (@pitkley)
* Added `--theme` and `--list-themes` options, see #89 (@rleungx)
* Added syntax highlighting for: Julia (@iamed2), Dockerfiles, VimL, CMake, INI, Less
* Added a few popular Sublime Text highlighting themes, see #133
* Support for bold, italic and underline font styles, see #96
* Support for 32bit systems is now available, see #84
* Added `-u` and `-n` options, see #134
* ANSI color support on Windows 10

## Changes

* The customization folder for own syntaxes has been renamed from `syntax` to `syntaxes`, see README.
* Changed Markdown syntax to the default Sublime Text syntax, see #157
* Sorted language listing (@rleungx)
* Command line arguments like `--theme` or `--color` can now override themselves.
* Improved `--help` text.

## Bugfixes

- Fixed crash for (really) small terminal sizes, see #117 (@eth-p)
- Syntax detection for `.bashrc`, `CMakeLists.txt` etc., see #100
- Properly handle lines with invalid UTF-8, see #7 (@BrainMaestro)
- Better error handling, see #17 (@rleungx and @sharkdp)
- Proper handling of UTF-8 characters in `less`, see #98 (@ghuls)
- Build fix on nightly, see #148 (@tathanhdinh)

## Other

- [Comparison with alternative projects](https://github.com/sharkdp/bat/blob/master/doc/alternatives.md).
- New "bat" logo in the README, see #119 (@jraulhernandezi)
- Output test cases (@BrainMaestro)
- Lots of great refactoring work (@BrainMaestro)

# v0.3.0

## Features

* Automatic paging by integrating with `less`, see #29 (@BrainMaestro)
* Added support for reading from standard input, see #2
* Added support for writing to non-interactive terminals (pipes, files, ..); new
  `--color=auto/always/never` option, see #26 (@BrainMaestro)
* Added `--list-languages` option to print all available syntaxes, see #69 (@connorkuehl)
* New option to specify the syntax via `-l`/`--language`, see #19 (@BrainMaestro)
* New option to control the output style (`--style`), see #5 (@nakulcg)
* Added syntax highlighting support for TOML files, see #37

## Changes

* The `init-cache` sub-command has been removed. The cache can now be controlled via
  `bat cache`. See `bat cache -h` for all available commands.

## Bug fixes

* Get git repository from file path instead of current directory, see #22 (@nakulcg)
* Process substitution can now be used with bat (`bat <(echo a) <(echo b)`), see #80

## Thanks

I'd like to say a big THANK YOU to all contributors and everyone that has given us
some form of feedback.

Special thanks go to @BrainMaestro for his huge support with new features, bug reports
and code reviews!

# v0.2.3

- Added a new statically linked version of bat (`..-musl-..`)

# v0.2.2

- Remove openssl dependency completely, see #30.

# v0.2.1

- Added Elixir syntax, see #25.
- Use libcurl-openssl instead of libcurl-gnutls, see #30.

# v0.2.0

- Support for custom syntaxes, add 'Markdown extended' theme
- Bugfix: Git modifications not shown from child folder

# v0.1.0

Initial release<|MERGE_RESOLUTION|>--- conflicted
+++ resolved
@@ -9,11 +9,8 @@
 - Syntax highlighting for JavaScript files that start with `#!/usr/bin/env bun` #2913 (@sharunkumar)
 - `bat --strip-ansi={never,always,auto}` to remove ANSI escape sequences from bat's input, see #2999 (@eth-p)
 - Add or remove individual style components without replacing all styles #2929 (@eth-p)
-<<<<<<< HEAD
 - Automatically choose theme based on the terminal's color scheme, see #2896 (@bash)
-=======
 - Add option `--binary=as-text` for printing binary content, see issue #2974 and PR #2976 (@einfachIrgendwer0815)
->>>>>>> 517ddd8e
 
 ## Bugfixes
 
