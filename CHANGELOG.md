--- conflicted
+++ resolved
@@ -7,11 +7,8 @@
 - Fix `BAT_THEME_DARK` and `BAT_THEME_LIGHT` being ignored, see issue #3171 and PR #3168 (@bash)
 - Prevent `--list-themes` from outputting default theme info to stdout when it is piped, see #3189 (@einfachIrgendwer0815)
 - Rename some submodules to fix Dependabot submodule updates, see issue #3198 and PR #3201 (@victor-gp)
-<<<<<<< HEAD
+- Make highlight tests fail when new syntaxes don't have fixtures PR #3255 (@dan-hipschman)
 - Fix crash for multibyte characters in file path, see issue #3230 and PR #3245 (@HSM95)
-=======
-- Make highlight tests fail when new syntaxes don't have fixtures PR #3255 (@dan-hipschman)
->>>>>>> fc7dff50
 
 ## Other
 
