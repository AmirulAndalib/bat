--- conflicted
+++ resolved
@@ -26,11 +26,8 @@
 - Pull in fix for unsafe-libyaml security advisory, see #2812 (@dtolnay)
 - Update git-version dependency to use Syn v2, see #2816 (@dtolnay)
 - Update git2 dependency to v0.18.2, see #2852 (@eth-p)
-<<<<<<< HEAD
 - Relax syntax mapping rule restrictions to allow brace expansion #2865 (@cyqsimon)
-=======
 - Apply clippy fixes #2864 (@cyqsimon)
->>>>>>> 3ffa3648
 
 ## Syntaxes
 
