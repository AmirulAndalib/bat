--- conflicted
+++ resolved
@@ -12,11 +12,8 @@
 - Make ./tests/syntax-tests/regression_test.sh work on recent versions of macOS, see #1443 (@Enselic)
 - VimL syntax highlighting fix, see #1450 (@esensar)
 - Print an 'Invalid syntax theme settings' error message if a custom theme is broken, see #614 (@Enselic)
-<<<<<<< HEAD
+- If plain mode is set and wrap is not explicitly opted in, long lines will no be truncated, see #1426
 - If `PAGER` (but not `BAT_PAGER` or `--pager`) is `more` or `most`, silently use `less` instead to ensure support for colors, see #1063 (@Enselic)
-=======
-- If plain mode is set and wrap is not explicitly opted in, long lines will no be truncated, see #1426
->>>>>>> e3b11423
 
 ## Other
 
