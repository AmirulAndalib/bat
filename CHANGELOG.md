# unreleased

## Features
- Add SystemVerilog file syntax, see #1580 (@SeanMcLoughlin)

## Bugfixes

## Other

- `Input::ordinary_file` and `Input::with_name` now accept `Path` rather than `OsStr` see #1571 (@matklad)
- The `LESS` environment variable is now included in `bat --diagnostic`, see #1589 (@Enselic)
- Increased min. required Rust version to 1.45

## Syntaxes

<<<<<<< HEAD
- Improved the Syslog syntax highlighting, see #1606 (@keith-hall)
=======
- Replaced "Advanced CSV" with a custom CSV syntax definition written especially for `bat`; see #1574 (@keith-hall)
>>>>>>> b16cacc7

## New themes

## `bat` as a library



# v0.18.0

## Features

- Use a pager when `bat --list-languages` is called, see #1394 (@stku1985)

## Bugfixes

- If the last line doesn't end with a newline character, don't add it if `--style=plain`, see #1438 (@Enselic)
- Only print themes hint in interactive mode (`bat --list-themes`), see #1439 (@rsteube)
- Make ./tests/syntax-tests/regression_test.sh work on recent versions of macOS, see #1443 (@Enselic)
- VimL syntax highlighting fix, see #1450 (@esensar)
- Print an 'Invalid syntax theme settings' error message if a custom theme is broken, see #614 (@Enselic)
- If plain mode is set and wrap is not explicitly opted in, long lines will no be truncated, see #1426
- If `PAGER` (but not `BAT_PAGER` or `--pager`) is `more` or `most`, silently use `less` instead to ensure support for colors, see #1063 (@Enselic)
- If `PAGER` is `bat`, silently use `less` to prevent recursion. For `BAT_PAGER` or `--pager`, exit with error, see #1413 (@Enselic)
- Manpage highlighting fix, see #1511 (@keith-hall)
- `BAT_CONFIG_PATH` ignored by `bat` if non-existent, see #1550 (@sharkdp)

## Other

- Performance improvements, see #1421 (@LovecraftianHorror)
- Added a new `--diagnostic` option to collect information for bug reports, see #1459 (@sharkdp)
- Modified default theme colors to differentiate between a JSON key and a string value, see #1400 (@keith-hall)
- Upped min required Rust version to 1.42

## Syntaxes

- Added Zig syntax, see #1470 (@paulsmith)
- Added Lean syntax, see #1446 (@Julian)
- Added `.resource` extension for Robot Framework files, see #1386
- Added `gnuplot` syntax, see #1431 (@sharkdp)
- Highlight *.pac (Proxy auto-config) files as JavaScript, see #1515 (@sharkdp)

## New themes

- `ansi` replaces `ansi-dark` and `ansi-light`, see #1104 and #1412 (@mk12). **Breaking change:** users that were previously using one of the `ansi-*` themes should switch to `ansi`.
- The Gruvbox theme has been updated, see #1291 (@j0hnmeow). **Breaking change:** users that were previously using `gruvbox` or `gruvbox-white` should update and use `gruvbox-dark`/`gruvbox-light` instead.

## `bat` as a library

- The following `PrettyPrinter` methods have been removed (they were previously deprecated):
   - `input_stdin_with_name`
   - `input_from_bytes_with_name`
   - `input_from_reader_with_name`
   - `vcs_modification_markers` (if the `git` feature is not enabled)


# v0.17.1

## Bugfixes

- Running `bat` without arguments fails ("output file is also an input"), see #1396


# v0.17.0

## Features

- Added a new `--style` value, `rule`, which adds a simple horizontal ruled line between files, see #1276 (@tommilligan)
- Pass `-S` ("chop long lines") to `less` if `--wrap=never` is set in `bat`, see #1255 (@gahag)

## Bugfixes

- Detect infinite loop when input and output are the same, see #1193 and #1197 (@niklasmohrin)
- Throw an error when `bat` is being used as `pager`, see #1343 (@adrian-rivera)
- Bash syntax highlighting not selected for `*.ebuild` and `*.eclass` files, see #1292 (@sharkdp)
- Fix `zsh` completion when using `-p`, see #1320 (@xzfc)

## Other

- Add note to refer to see detailed help with `--help` (and vice versa with `-h`), see #1215 (@henil)
- Add a `Contributors` section to `README`, see #1348 (@adrian-rivera)

## Syntaxes

- Manpage syntax highlighting has been improved, see #1315 (@keith-hall)
- Add Svelte file syntax, see #1285 (@kjmph)

## New themes

- Coldark, see #1329 (@armandphilippot)


# v0.16.0

## Features

- Added support for the `NO_COLOR` environment variable, see #1021 and #1031 (@eth-p)
- Added `-P` short flag to disable paging, see #1075 and #1082 (@LordFlashmeow)
- Added `--force-colorization`/`-f` flag to provide an alias for forced color and decoration output, see #1141 (@alexanderkarlis)

## Bugfixes

- Fixed non-printable characters display for redirected output, see #1061 (@gsomix)
- Handle file extension conflicts in `--list-languages`, see #1076 and #1135 (@Kienyew)

## Other

- Switched to "·" (U+00B7) Middle Dot from "•" (U+2022) Bullet for non-printing spaces, see #1056 and #1100 (@LordFlashmeow)
- Added zsh shell completion script, see #1136 (@Kienyew)
- Improved `--help` text (@sharkdp)
- Added custom languages/themes sections to manpage (@eth-p)

## Syntaxes

- Update AsciiDoc syntax, see #1034 (@rxt1077)
- GLSL (@caioalonso)
- Add Nginx and Apache config file syntax, see #1137 (@kjmph, @niklasmohrin)
- Use `fstab` syntax for `crypttab` files, see #1073 (@sharkdp)
- Support syntax highlighting for files in `$XDG_CONFIG_HOME/git/`, see #1191 (@ahmedelgabri)

## New themes

- Gruvbox, see #1069 (@kyleondy)
- base16-256 for [base16-shell](https://github.com/chriskempson/base16-shell) users, see #1111 (@mk12)

## `bat` as a library

- Add APIs to provide `Input` descriptions with `InputDescription` (@eth-p)
- Add function to directly provide `Input`s to `PrettyPrinter` (@eth-p)
- **Breaking:** `Input::theme_preview_file` is no longer available. (@eth-p)

## Packaging

- Removed build dependency on `liquid` (@sharkdp).

# v0.15.4

## Bugfixes

- Added missing Solarized themes, see #1027
- Fixed highlighting bug in Haskell source files, see #1026

# v0.15.3

## Bugfixes

- Cannot run `bat` with relative paths, see #1022
- bat mishighlights Users that start with digits in SSH config, see #984

## New syntaxes

- SML, see #1005 (@kopecs)

## Other

- Some syntaxes and themes have been updated to the latest version

# v0.15.2

## Bugfixes

- Fix syntax detection for files called 'rails', see #1008
- Fix potential errors with syntax detection for symlinked files, see #1001
- `--map-syntax` doesn't work with names provided through `--file-name` (@eth-p)

## Other

- Add padding above headers when not using a grid, see #968 and #981 (@pt2121)
- bat now prints an error if an invalid syntax is specified via `-l` or `--map-syntax`, see #1004 (@eth-p)

## `bat` as a library

- `PrettyPrinter::vcs_modification_markers` has been marked deprecated when building without the `git` feature, see #997 and #1020 (@eth-p, @sharkdp)

## Packaging

- Compilation problems with `onig_sys` on various platforms have been resolved by upgrading to `syntect 4.2`, which includes a new `onig` version that allows to build `onig_sys` without the `bindgen` dependency. This removes the need for `libclang(-dev)` to be installed to compile `bat`. Package maintainers might want to remove `clang` as a build dependency. See #650 for more details.

# v0.15.1

## Bugfixes

- Fix highlighting of Markdown files, see #963 and #977
- Fix `base16` theme (was broken since in v0.14), see #972, #934 and #979 (@mk12).
  Users suffering from #865 ("no color for bat in ssh from a Windows client") can use the `ansi-dark` and `ansi-light` themes from now on.

## New syntaxes

- Fortran, see #957
- Email (@mariozaizar)
- QML, see #962 (@pylipp)

# v0.15.0

## Features

- Add a new `--diff`/`-d` option that can be used to only show lines surrounding
  Git changes, i.e. added, removed or modified lines. The amount of additional
  context can be controlled with `--diff-context=N`. See #23 and #940

## Bugfixes

- Error message printed in the middle of the output for another file, see #946
- Performance improvements when using custom caches (via `bat cache --build`): the `bat` startup time should now be twice as fast (@lzutao).

## Themes

- Updated version of the Solarized dark/light themes, see #941

## `bat` as a library

- There are a few changes in the "low level" API (the `Config` struct has changed and
  the error handler needs a new `&mut dyn Write` argument). The high-level API is not
  affected.

# v0.14.0

## Features

- Added a new `--file-name <name>…` option to overwrite the displayed filename(s)
  in the header. This is useful when piping input into `bat`. See #654 and #892 (@neuronull).
- Added a new `--generate-config-file` option to create an initial configuration file
  at the right place. See #870 (@jmick414)

## Bugfixes

- Performance problems with C# source code have been fixed, see #677 (@keith-hall)
- Performance problems with Makefiles have been fixed, see #750 (@keith-hall)
- Fix bug when highlighting Ruby files with unindented heredocs, see #914 (@keith-hall)
- A highlighting problem with Rust source code has been fixed, see #924 (@keith-hall)
- Windows: short files that do not require paging are displayed and then lost, see #887
- `--highlight-line` did not work correctly in combination with `--tabs=0` and `--wrap=never`,
  see #937

## Other

- When saving/reading user-provided syntaxes or themes, `bat` will now maintain a
  `metadata.yaml` file which includes information about the `bat` version which was
  used to create the cached files. When loading cached files, we now print an error
  if they have been created with an incompatible version. See #882
- Updated `liquid` dependency to 0.20, see #880 (@ignatenkobrain)

## `bat` as a library

- A completely new "high level" API has been added that is much more convenient
  to use. See the `examples` folder for the updated code. The older "low level"
  API is still available (basically everything that is not in the root `bat`
  module), but has been refactored quite a bit. It is recommended to only use
  the new "high level" API, if possible. This will be much easier to keep stable.
  Note that this should still be considered a "beta" release of `bat`-as-a-library.
  For more details and some screenshots of the example programs, see #936.
- Stripped out a lot of binary-only dependencies, see #895 and #899 (@dtolnay)

  This introduces a `features = ["application"]` which is enabled by default and pulls in
  everything required by `bat` the application. When depending on bat as a library, downstream
  `Cargo.toml` should disable this feature to cut out inapplicable heavy dependencies:
  ``` toml
  [dependencies]
  bat = { version = "0.14", default-features = false }
  ```
  Other optional functionality has also been put behind features: `paging` and `git` support.
- Allow using the library with older syntect, see #896 and #898 (@dtolnay)

## New syntaxes

- Rego, see #872 (@patrick-east)
- Stylo, see #917


# v0.13.0

## `bat` as a library

Beginning with this release, `bat` can be used as a library (#423).

This was a huge effort and I want to thank all people who made this possible: @DrSensor, @mitsuhiko, @mre, @eth-p!

- Initial attempt in #469 (@mitsuhiko)
- Second attempt, complete restructuring of the `bat` crate, see #679 (@DrSensor)
- Updates to example, public API, error handling, further refactoring: #693 #873 #875 (@sharkdp)

I want to stress that this is the very first release of the library. Things are very likely to change. A lot of things are still missing (including the documentation).

That being said, you can start using it! See the example programs in [`examples/`](https://github.com/sharkdp/bat/tree/master/examples).

You can see the API documentation here: https://docs.rs/bat/

## Features

- (**Breaking change**) Glob-based syntax mapping, see #877 and #592. With this change,
  users need to update their bat config files (`bat --config-file`), if they have any `--map-syntax` settings
  present.

  The option now works like this:
  ```bash
  --map-syntax <glob-pattern>:<syntax-name>
  ```

  For more information, see the `--help` text, the man page or the README.

  This new feature allows us to properly highlight files like:
  * `/etc/profile`
  * `~/.ssh/config`

- `--highlight-line` now accepts line ranges, see #809 (@lkalir)
- Proper wrapping support for output with wide Unicode characters, see #811 #787 and #815 (@Kogia-sima)
- A lot of updates to existing syntaxes via #644 (@benwaffle, @keith-hall)
- `BAT_CACHE_PATH` can be used to place cached `bat` assets in a non-standard path, see #829 (@neuronull)
- Support combination of multiple styles at the same time, see #857 (@aslpavel)

## Bugfixes

- Do not pass '--no-init' on newer less versions, see #749 and #786 (@sharkdp)
- 'bat cache' still takes precedence over existing files, see #666 (@sharkdp)
- `.sc` files should be treated as scala files, see #443 (@benwaffle)
- Allow underscores and dashes in page names, see #670 (@LunarLambda)
- Keep empty lines empty, see #601 (@mbarbar)
- Wrapping does not work when piping, see #758 (@fusillicode, @allevo, @gildo)
- Allow for non-unicode filenames, see #225 (@sharkdp)
- Empty file without header produces incomplete grid, see #798 (@eth-p)
- Files named `build` don't respect shebang lines, see #685 (@sharkdp)

## Other

- Parametrizable names for man page and shell completion files, see #659 #673 #656 (@eth-p)
- Enabled LTO, making `bat` about 10% faster, see #719 (@bolinfest, @sharkdp)
- Suggestions non how to configure `bat` for MacOS dark mode, see README (@jerguslejko)
- Extended ["Integration with other tools"](https://github.com/sharkdp/bat#integration-with-other-tools) section (@eth-p)
- Updated [instrutions on how to use `bat` as a `man`-pager](https://github.com/sharkdp/bat#man), see #652, see #667 (@sharkdp)
- Add section concerning file encodings, see #688 and #568 (@sharkdp)
- Updated sort order of command-line options in `--help` text and manpage, see #653 and #700 (@hrlmartins)
- Updates to the man page syntax, see #718 (@sharkdp)
- Japanese documentation updates, see #863 (@k-ta-yamada, @sorairolake and @wt-l00)
- Accept "default" as a theme, see #757 (@fvictorio)
- Updated Windows installation instructions, see #852 (@sorenbug)
- Updated man page, see #573 (@sharkdp)

## New syntaxes

- Jinja2, see #648 (@Martin819)
- SaltStack SLS, see #658 (@Martin819)
- `/etc/fstab`, see #696 (@flopp and @eth-p)
- `/etc/group` and `/etc/passwd`, see #698 (@argentite)
- `/proc/cpuinfo` and `/proc/meminfo`, see #593 (@sharkdp)
- Nim, see #542 (@sharkdp)
- Vue, see #826 (@chaaaaarlotte)
- CoffeScript, see #833 (@sharkdp)

## New themes

- Dracula, see #687 (@clarfon)
- Nord, see #760 (@crabique)
- Solarized light and dark, see #768 (@hakamadare)

## Packaging

- `bat` is now in the official Ubuntu and Debian repositories, see #323 and #705 (@MarcoFalke)
- `bat` can now be installed via MacPorts, see #675 (@bn3t)
- Install fish completions into 'vendor_completions.d', see #651 (@sharkdp)

## Thanks

- To @eth-p for joining me as a maintainer! I'm very grateful for all the work you put into
  managing and responding to issues, improving our deployment, adding PR/issue templates (#837) as
  well as fixing bugs and implementing new features.

# v0.12.1

## Bugfixes

- Fixes a bug for older Windows versions (*"The procedure entry point `CreateFile2` could not be located"*), see #643 (@rivy)

# v0.12.0

## Features

- Binary file content can now be viewed with `bat -A`, see #623, #640 (@pjsier and @sharkdp)
- `bat` can now be used as a man pager. Take a look at the README and #523 for more details.
- Add new style component to separate multiple `--line-range`s, see #570 (@eth-p)
- Added `-L` as an alias for `--list-languages`

## Bugfixes

- Output looks unbalanced when using '--style=grid,numbers' without 'header', see #571 (@eth-p)
- issues with filenames starting with "cache", see #584
- Can't build cache with new theme without creating cache dir, see #576 (@frm)
- `--terminal-width -10` is parsed incorrectly, see #611

## Other

- Added fish completions to DEB package, see #554

## New syntaxes

- Emacs Org mode, see #36 (@bricewge)
- `requirements.txt`
- DotENV `.env`
- SSH config syntax (`-l ssh_config`), see #582 (@issmirnov)
- `/etc/hosts`, see #583 (@issmirnov)
- GraphQL, see #625 (@dandavison)
- Verilog, see #616
- SCSS and Sass, see #637
- `strace` syntax, see #599

## Packaging

- `bat` is now in the official Gentoo repositories, see #588 (@toku-sa-n)
- `bat` is now in the official Alpine Linux repositories, see #586 (@5paceToast)
- `bat` is in the official Fedora repositories, see #610 (@ignatenkobrain)

# v0.11.0

## Features

- Three new special color themes are available: `ansi-light`, `ansi-dark` and `base16`. These
  are useful for people that often switch from dark to light themes in their terminal emulator
  or for people that want the colors to match their terminal theme colors. For more details,
  see #543 and #490 (@mk12, implementation idea by @trishume)
- Hand-written auto completion script for Fish shell, see #524 and #555 (@ev-dev and @eth-p)
- The `-p`/`--plain` option can now be used twice (typically `-pp`). The first `-p` switches the
  `--style` to "plain". The second `-p` disables the pager. See #560 and #552 (@eth-p)

## Bugfixes

- Do not replace arguments to `less` when using `--pager`, see #509
- Binary files will now be indicated by a warning in interactive mode, see #530 #466 #550 (@maxfilov)
- Empty files are (once again) printed with a single header line, see #504 and #566 (@reidwagner
  and @sharkdp)
- `--terminal-width=0` is now disallowed, see #559 (@eth-p)
- Accidental printing of files named `cache`, see #557

## Other

- New integration tests, see #500 and #502 (@reidwagner and @sharkdp)
- New ["Integration with other tools"](https://github.com/sharkdp/bat#integration-with-other-tools) section in the README.
- Migrated to Rust 2018 (@expobrain)

## New syntaxes

- F# syntax has been updated, see #531 (@stroborobo)
- Fish shell, see #548 (@sanga)

## Packaging

- `bat` is now available on Chocolatey, see #541 (@rasmuskriest)

# v0.10.0

## Features

- Added new `--highlight-line <N>` option, see #453, #346 and #175 (@tskinn and @sharkdp)

## Changes

- **Change the default configuration directory on macOS** to `~/.config/bat`, see #442 (@lavifb). If you are on macOS, you need to copy your configuration directory from the previous place (`~/Library/Preferences/bat`) to the new place (`~/.config/bat`).
- Completely disabled the generation of shell completion files, see #372
- Properly set arguments to `less` if `PAGER` environment variable contains something like `less -F` (which is missing the `-R` option), see #430 (@majecty)
- Report the name of missing files, see #444 (@ufuji1984)
- Don't start pager if file doesn't exist, see #387
- Rename `bat cache --init` to `bat cache --build`, see #498
- Move the `--config-dir` and `--cache-dir` options from `bat cache` to `bat` and hide them from the help text.

## Bugfixes

- Blank line at the end of output when using `--style=plain`, see #379
- EOF must be sent twice on stdin if no other input is sent, see #477 (@reidwagner)

## New syntaxes

- Twig (@ahmedelgabri)
- `.desktop` files (@jleclanche)
- AsciiDoc (@markusthoemmes)
- Assembly (x86_64 and ARM)
- Log files (@caos21)
- Protobuf and ProtobufText (@caos21)
- Terraform (@caos21)
- Jsonnet (@hfm)
- Varlink (@haraldh)

## Other

- Added Japanese version of README (@sh-tech and @object1037)
- Code improvements (@barskern)

# v0.9.0

## Features

- A new `-A`/`--show-all` option has been added to show and highlight non-printable characters (in analogy to GNU `cat`s option):

  ![](https://camo.githubusercontent.com/c3e769482ef3184f6be6adaa34bdc8d19c378254/68747470733a2f2f692e696d6775722e636f6d2f324b54486859542e706e67)

  see #395 and #381 for more details.

- Added `--pager` option (to configure the pager from the configuration file), see #362 (@majecty)

- Added `BAT_CONFIG_PATH` environment variable to set a non-default path for `bat`s configuration file, see #375 (@deg4uss3r)

- Allow for multiple occurences of `--style` to allow for the configuration
  of styles from the config file, see #367 (@sindreij)

- Allow for multiple `--line-range` arguments, see #23

- The `--terminal-width` option can now also accept offsets, see #376

## Changes

- Use of italics is now *disabled by default* (see #389 for details). They can be
  re-enabled by adding `--italic-text=always` to your configuration file.

- The default tab-width has been set to 4.

- Added new "Sublime Snazzy" theme.

- Shell completions are currently *not* shipped anymore, see #372 for details.

## Bugfixes

- Avoid endless recursion when `PAGER="bat"`, see #383 (@rodorgas)

## Other

- `bat` is now available on openSUSE, see #405 (@dmarcoux)

- Added section about the new configuration file in the README (@deg4uss3r)

- Chinese translation of README (@chinanf-boy)

- Re-written tests for `--tabs` (@choznerol)

- Speed up integration tests, see #394

# v0.8.0

## Features

- Support for a configuration file with the following simple format:

  ```bash
  --tabs=4
  --theme="Sublime Snazzy"

  # A line-comment
  --map-syntax .ignore:.gitignore
  --map-syntax PKGBUILD:bash
  --map-syntax Podfile:ruby

  # Flags and options can also be on a single line:
  --wrap=never --paging=never
  ```

  The configuration file path can be accessed via `bat --config-file`. On Linux,
  it is stored in `~/.config/bat/config`.

- Support for the `BAT_OPTS` environment variable with the same format as specified
  above (in a single line). This takes precedence over the configuration file.

  See also #310.

- Support for custom syntax mappings via the `-m`/`--max-syntax` option.

  This allows users to (re)map certain file extensions or file names to an existing syntax:

  ``` bash
  bat --map-syntax .config:json ...
  ```

  The option can be use multiple times. Note that you can easily make these mappings permanent by using bats new configuration file.

  See #169

- Support pager command-line arguments in `PAGER` and `BAT_PAGER`, see #352 (@Foxboron)

- Add support for wildcards in Windows CMD, see #309 (@zxey)

- First-line syntax detection for all input types, see #205

- Encoding support for UTF-16LE and UTF-16BE, see #285

- New syntaxes: Robot framework (@sanga)

## Changes

- Binary files are now detected and not displayed when the output goes to an interactive terminal, see #205

## Bugfixes

- JavaDoc comments break syntax highlighting in .java files, see #81

- Bat Panics on Haskell Source Code, see #314

## Other

- Better `-h` and `--help` texts.

- Updated documentation on how to configure `bat`s pager

- Updated documentation for light backgrounds, see #328 (@russtaylor)

- Generate shell completions during build, see #115 (@davideGiovannini)

- A lot of new tests have been written

- `bat` is now available via [Termux](https://termux.com/), see #341 (@fornwall)

- `bat` is now available via [nix](https://nixos.org/nix), see #344 (@mgttlinger)

- `bat` is now available via [Docker](https://hub.docker.com/r/danlynn/bat/), see #331 (@danlynn)

# v0.7.1

## Features

- Use the `ansi_colours` package by @mina86 for better true-color approximation on 8 bit color terminals, see #319 and #202.

## Bugfixes

- Bat Panics on Haskell Source Code, see #314
- Disable wrapping when `--style=plain`/`-p` is used, see #289

## Other

- Added Ansible install instructions (@aeimer)
- Added section about Cygwin to the README (@eth-p)

# v0.7.0

## Features

- Tabs are now (optionally) expanded to spaces. This can be controlled with the new
  `--tabs` command-line option or the `BAT_TABS` environment variable. The
  new feature also closes two bugs #166 and #184. For more information, see #302 (@eth-p).

- Added support for the `BAT_STYLE` environment variable, see #208 (@ms2300)

- Added `OneHalf` theme for terminals with a light-gray background, see #256

- Added new syntaxes for CSV, JSX in JavaScript and TypeScript, Cabal, Dart,
  F#, PureScript, Swift, Crystal, PowerShell (Many Thanks to @tobenna and @mimadrid)

## Changes

- Query `git diff` only when needed, see #303 (@ShikChen)

- Disable wrapping when `--plain` is used, see #289 (@eth-p)

## Bugfixes

- Can read files named `cache`, see #275 (@BK1603)

- A lot of bugfixes for Windows, see #252, #264

- Detect `less` reliably and in a portable way, see #271 and #290 (@Aankhen)

- last decoration line is not formatted properly with `--wrap never`, see #299 (@Rogach)

- Do not show file header for directories, see #292

## Other

- Enabled a new `aarch64` build target, see #258 (@rachitchokshi)

- Provide Debian packages for `armhf`, see #280 (@rachitchokshi)

- Added README section about "`bat` on Windows" (@Aankhen)

- Windows installation via scoop (@meltinglava)

# v0.6.1

## Bugfixes

- Fixed panic when running `bat --list-languages | head`, see #232 (@mchlrhw)
- Respect `--color` settings for `--list-themes` and `--list-languages`, see #233
- Git modifications now work on Windows

## Other

- There will be auto-generated Windows releases, starting with this version (@anykao)

# v0.6.0

## Features

- The `--list-themes` option now shows a preview for each highlighting theme (@ms2300)
- Added `-p`/`--plain` as an alias for `--style=plain`, see #212 (@ms2300)
- Major refactorings, enabling some progress on #150. In non-interactive mode, `bat` will now copy input bytes 1:1.
- New languages: Elm, Kotlin, Puppet, TypeScript, see #215 #216 #217 #218
- New syntax highlighting theme: zenburn (@colindean)

## Changes

- New themes in `$BAT_CONFIG_DIR/themes` are now loaded *in addition* to
  the default themes (they may also override), see #172
- The `Default.tmTheme` symlink is not necessary anymore.

## Bugfixes

* Using `bat cache --init` leads to duplicated syntaxes, see #206

## Other

* Extended and cleaned-up `--help` text.
* Added initial version of a man page, see #52
* New README sections: *Development* and *Troubleshooting*, see #220

# v0.5.0

## Features

- Added `--line-range n:m` option to print a range of lines, see #159 (@tskinn)
- The syntax highlighting theme can now be controlled by the `BAT_THEME` environment variable, see [README](https://github.com/sharkdp/bat#highlighting-theme) and #177 (@mandx)
- The `PAGER` and `BAT_PAGER` environment variables can be used to control the pager that `bat` uses, see #158 and the [new README section](https://github.com/sharkdp/bat#using-a-different-pager)
- Added syntax highlighting for Nix, see #180
- Added syntax highlighting for AWK (Gert Hulselmans)

## Changes

- The customization of syntax sets and theme sets is now separated. Syntax definitions are now loaded *in addition* to the ones that are stored in the `bat` binary by default. Please refer to these new sections in the README: [Adding new syntaxes](https://github.com/sharkdp/bat#adding-new-syntaxes--language-definitions), [Adding new themes](https://github.com/sharkdp/bat#adding-new-themes), also see #172
- The color for the filename is now the default foreground color. The colors for the grid and the line numbers is now determined from the syntax highlighting theme, which now also works for light backgrounds, see #178.

## Bugfixes

- Escape Sequences get partially stripped, see #182 (@eth-p)
- Use separate Git repository for snapshot testing, see #165 and #161
- Markdown breaking on JavaScript, see #183

## Other

- Binaries for armv7 are now provided, see #196
- `bat` is now in the official [Arch package repositories](https://www.archlinux.org/packages/community/x86_64/bat/).
- Optimizations in the RGB => 8-bit conversion (@mina86)

# v0.4.1

(this is just a small bugfix release, see 0.4.0 for all features and changes)

## Bugfixes

- Fix problem with `cargo test` when `bat` is not checked out in a Git repository, see #161

# v0.4.0

## Features

* Support for line-wrapping, see #54 and #102 (@eth-p)
* New and updated `--style` parameter, see #74 and README (@pitkley)
* Added `--theme` and `--list-themes` options, see #89 (@rleungx)
* Added syntax highlighting for: Julia (@iamed2), Dockerfiles, VimL, CMake, INI, Less
* Added a few popular Sublime Text highlighting themes, see #133
* Support for bold, italic and underline font styles, see #96
* Support for 32bit systems is now available, see #84
* Added `-u` and `-n` options, see #134
* ANSI color support on Windows 10

## Changes

* The customization folder for own syntaxes has been renamed from `syntax` to `syntaxes`, see README.
* Changed Markdown syntax to the default Sublime Text syntax, see #157
* Sorted language listing (@rleungx)
* Command line arguments like `--theme` or `--color` can now override themselves.
* Improved `--help` text.

## Bugfixes

- Fixed crash for (really) small terminal sizes, see #117 (@eth-p)
- Syntax detection for `.bashrc`, `CMakeLists.txt` etc., see #100
- Properly handle lines with invalid UTF-8, see #7 (@BrainMaestro)
- Better error handling, see #17 (@rleungx and @sharkdp)
- Proper handling of UTF-8 characters in `less`, see #98 (@ghuls)
- Build fix on nightly, see #148 (@tathanhdinh)

## Other

- [Comparison with alternative projects](https://github.com/sharkdp/bat/blob/master/doc/alternatives.md).
- New "bat" logo in the README, see #119 (@jraulhernandezi)
- Output test cases (@BrainMaestro)
- Lots of great refactoring work (@BrainMaestro)

# v0.3.0

## Features

* Automatic paging by integrating with `less`, see #29 (@BrainMaestro)
* Added support for reading from standard input, see #2
* Added support for writing to non-interactive terminals (pipes, files, ..); new
  `--color=auto/always/never` option, see #26 (@BrainMaestro)
* Added `--list-languages` option to print all available syntaxes, see #69 (@connorkuehl)
* New option to specify the syntax via `-l`/`--language`, see #19 (@BrainMaestro)
* New option to control the output style (`--style`), see #5 (@nakulcg)
* Added syntax highlighting support for TOML files, see #37

## Changes

* The `init-cache` sub-command has been removed. The cache can now be controlled via
  `bat cache`. See `bat cache -h` for all available commands.

## Bug fixes

* Get git repository from file path instead of current directory, see #22 (@nakulcg)
* Process substitution can now be used with bat (`bat <(echo a) <(echo b)`), see #80

## Thanks

I'd like to say a big THANK YOU to all contributors and everyone that has given us
some form of feedback.

Special thanks go to @BrainMaestro for his huge support with new features, bug reports
and code reviews!

# v0.2.3

- Added a new statically linked version of bat (`..-musl-..`)

# v0.2.2

- Remove openssl dependency completely, see #30.

# v0.2.1

- Added Elixir syntax, see #25.
- Use libcurl-openssl instead of libcurl-gnutls, see #30.

# v0.2.0

- Support for custom syntaxes, add 'Markdown extended' theme
- Bugfix: Git modifications not shown from child folder

# v0.1.0

Initial release<|MERGE_RESOLUTION|>--- conflicted
+++ resolved
@@ -13,11 +13,8 @@
 
 ## Syntaxes
 
-<<<<<<< HEAD
 - Improved the Syslog syntax highlighting, see #1606 (@keith-hall)
-=======
 - Replaced "Advanced CSV" with a custom CSV syntax definition written especially for `bat`; see #1574 (@keith-hall)
->>>>>>> b16cacc7
 
 ## New themes
 
